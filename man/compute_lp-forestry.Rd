--- conflicted
+++ resolved
@@ -20,12 +20,8 @@
 A vector of the lp distances.
 }
 \description{
-<<<<<<< HEAD
-return lp ditances of selected test observations.
-=======
 Return the L_p norm distances of selected test observations
   relative to the training observations which the forest was trained on.
->>>>>>> 3dbdd133
 }
 \examples{
 
