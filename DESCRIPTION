Package: Rforestry
Type: Package
Title: Random Forests, Linear Trees, and Gradient Boosting for Inference and Interpretability
<<<<<<< HEAD
Version: 0.9.0.74
=======
Version: 0.9.0.88
>>>>>>> 3a2bc7aa
Authors@R: c(
    person("Sören", "Künzel", role = "aut"),
    person("Theo", "Saarinen", role = c("aut","cre"), email = "theo_s@berkeley.edu"),
    person("Simon", "Walter", role = "aut"),
    person("Edward", "Liu", role = "aut"),
    person("Allen", "Tang", role = "aut"),
    person("Jasjeet", "Sekhon", role = "aut")
    )
Maintainer: Theo Saarinen <theo_s@berkeley.edu>
BugReports: https://github.com/forestry-labs/Rforestry/issues
URL: https://github.com/forestry-labs/Rforestry
Description: Provides fast implementations of Honest Random Forests, 
    Gradient Boosting, and Linear Random Forests, with an emphasis on inference 
    and interpretability. Additionally contains methods for variable 
    importance, out-of-bag prediction, regression monotonicity, and
    several methods for missing data imputation. Soren R. Kunzel, 
    Theo F. Saarinen, Edward W. Liu, Jasjeet S. Sekhon (2019) <arXiv:1906.06463>.
License: GPL (>=3)
Encoding: UTF-8
Imports:
    Rcpp (>= 0.12.9),
    parallel,
    methods,
    visNetwork, 
    glmnet (>= 4.1), 
    grDevices,
    onehot,
    dplyr
LinkingTo: Rcpp,
  RcppArmadillo,
  RcppThread
RoxygenNote: 7.1.2
SystemRequirements: C++11
Suggests:
    testthat,
    knitr,
    rmarkdown,
    mvtnorm
Collate:
    'R_preprocessing.R'
    'RcppExports.R'
    'forestry.R'
    'adaptive_forestry.R'
    'backwards_compatible.R'
    'compute_rf_lp.R'
    'neighborhood_imputation.R'
    'plottree.R'<|MERGE_RESOLUTION|>--- conflicted
+++ resolved
@@ -1,11 +1,7 @@
 Package: Rforestry
 Type: Package
 Title: Random Forests, Linear Trees, and Gradient Boosting for Inference and Interpretability
-<<<<<<< HEAD
-Version: 0.9.0.74
-=======
-Version: 0.9.0.88
->>>>>>> 3a2bc7aa
+Version: 0.9.0.89
 Authors@R: c(
     person("Sören", "Künzel", role = "aut"),
     person("Theo", "Saarinen", role = c("aut","cre"), email = "theo_s@berkeley.edu"),
