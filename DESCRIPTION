Package: Rforestry
Type: Package
Title: Random Forests, Linear Trees, and Gradient Boosting for Inference and Interpretability
<<<<<<< HEAD
Version: 0.9.0.93
=======
Version: 0.9.0.94
>>>>>>> cdf548e0
Authors@R: c(
    person("Sören", "Künzel", role = "aut"),
    person("Theo", "Saarinen", role = c("aut","cre"), email = "theo_s@berkeley.edu"),
    person("Simon", "Walter", role = "aut"),
    person("Edward", "Liu", role = "aut"),
    person("Allen", "Tang", role = "aut"),
    person("Jasjeet", "Sekhon", role = "aut")
    )
Maintainer: Theo Saarinen <theo_s@berkeley.edu>
BugReports: https://github.com/forestry-labs/Rforestry/issues
URL: https://github.com/forestry-labs/Rforestry
Description: Provides fast implementations of Honest Random Forests, 
    Gradient Boosting, and Linear Random Forests, with an emphasis on inference 
    and interpretability. Additionally contains methods for variable 
    importance, out-of-bag prediction, regression monotonicity, and
    several methods for missing data imputation. Soren R. Kunzel, 
    Theo F. Saarinen, Edward W. Liu, Jasjeet S. Sekhon (2019) <arXiv:1906.06463>.
License: GPL (>=3)
Encoding: UTF-8
Imports:
    Rcpp (>= 0.12.9),
    parallel,
    methods,
    visNetwork, 
    glmnet (>= 4.1), 
    grDevices,
    onehot,
    dplyr
LinkingTo: Rcpp,
  RcppArmadillo,
  RcppThread
RoxygenNote: 7.1.2
SystemRequirements: C++11
Suggests:
    testthat,
    knitr,
    rmarkdown,
    mvtnorm
Collate:
    'R_preprocessing.R'
    'RcppExports.R'
    'forestry.R'
    'adaptive_forestry.R'
    'backwards_compatible.R'
    'compute_rf_lp.R'
    'neighborhood_imputation.R'
    'plottree.R'<|MERGE_RESOLUTION|>--- conflicted
+++ resolved
@@ -1,11 +1,7 @@
 Package: Rforestry
 Type: Package
 Title: Random Forests, Linear Trees, and Gradient Boosting for Inference and Interpretability
-<<<<<<< HEAD
-Version: 0.9.0.93
-=======
 Version: 0.9.0.94
->>>>>>> cdf548e0
 Authors@R: c(
     person("Sören", "Künzel", role = "aut"),
     person("Theo", "Saarinen", role = c("aut","cre"), email = "theo_s@berkeley.edu"),
