--- conflicted
+++ resolved
@@ -1,13 +1,5 @@
 Package: Rforestry
 Type: Package
-<<<<<<< HEAD
-Title: Rforestry
-Version: 0.9.0.3
-Author: Sören Künzel, Theo Saarinen, Simon Walter, Edward Liu, Allen Tang, Jasjeet Sekhon
-Maintainer: Theo Saarinen <theo_s@berkeley.edu>, Jasjeet Sekhon <jasjeet.sekhon@yale.edu>, Sören Künzel <srk@berkeley.edu>
-Description: Random Forests, Linear Trees, and Gradient Boosting for inference and interpretability.
-License: GPL (>=3) | file LICENSE
-=======
 Title: Random Forests, Linear Trees, and Gradient Boosting for Inference and Interpretability
 Version: 0.9.0.52
 Authors@R: c(
@@ -28,7 +20,6 @@
     several methods for missing data imputation. Soren R. Kunzel, 
     Theo F. Saarinen, Edward W. Liu, Jasjeet S. Sekhon (2019) <arXiv:1906.06463>.
 License: GPL (>=3)
->>>>>>> 3dbdd133
 Encoding: UTF-8
 Imports:
     Rcpp (>= 0.12.9),
@@ -49,18 +40,11 @@
     knitr,
     rmarkdown,
     mvtnorm
-<<<<<<< HEAD
-VignetteBuilder: knitr
-=======
->>>>>>> 3dbdd133
 Collate:
     'R_preprocessing.R'
     'RcppExports.R'
     'forestry.R'
-<<<<<<< HEAD
-=======
     'adaptive_forestry.R'
->>>>>>> 3dbdd133
     'backwards_compatible.R'
     'compute_rf_lp.R'
     'neighborhood_imputation.R'
