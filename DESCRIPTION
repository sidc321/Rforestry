Package: hte
Type: Package
Title: Heterogeneous Treatment Effect Estimator Using Random Forests
Version: 0.1.0
Author: Sören Künzel, Allen Tang, Peter Bickel, Bin Yu, Jasjeet Sekhon
Maintainer: Sören Künzel <srk@berkeley.edu>, Allen Tang <actang.me@gmail.com>
Description: Estimate heterogeneous treatment effects in experimental and 
    observational studies. Implements honest random forest and X-learner
    using honest random forest in the first and second stage to estimate
    the Conditional Average Treatment Effect (CATE) function and provides
    convidence intervals for it.
License: GPL (>=3)
Encoding: UTF-8
LazyData: true
<<<<<<< HEAD
Imports: Rcpp (>= 0.12.9), foreach, doParallel, MASS (>= 7.3.0)
=======
Imports: Rcpp (>= 0.12.9), foreach, doParallel, plyr
>>>>>>> f82886b7
LinkingTo: Rcpp
RoxygenNote: 6.0.1
SystemRequirements: C++11<|MERGE_RESOLUTION|>--- conflicted
+++ resolved
@@ -12,11 +12,7 @@
 License: GPL (>=3)
 Encoding: UTF-8
 LazyData: true
-<<<<<<< HEAD
-Imports: Rcpp (>= 0.12.9), foreach, doParallel, MASS (>= 7.3.0)
-=======
-Imports: Rcpp (>= 0.12.9), foreach, doParallel, plyr
->>>>>>> f82886b7
+Imports: Rcpp (>= 0.12.9), foreach, doParallel, plyr, MASS (>= 7.3.0)
 LinkingTo: Rcpp
 RoxygenNote: 6.0.1
 SystemRequirements: C++11