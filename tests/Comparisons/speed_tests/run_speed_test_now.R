setwd("~/Dropbox/forestry/")

devtools::load_all()
library(microbenchmark)
set.seed(292315)
library(forestry)
current_version <- packageVersion("forestry")
current_commit <- system("git rev-parse HEAD", intern = TRUE)
current_date <- Sys.Date()
current_time <- Sys.time()

# Setup iris test --------------------------------------------------------------

test_idx <- sample(nrow(iris), 3)
x_train <- iris[-test_idx, -1]
y_train <- iris[-test_idx, 1]
x_test <- iris[test_idx, -1]

rf <- forestry(x = x_train, y = y_train)

forestry_iris <- function() forestry(x = x_train, y = y_train)
weightmatrix_iris <- function() predict(rf, x_test,
                                        aggregation = "weightMatrix")
predict_iris <- function() predict(rf, x_test)

# Setup large n and d ----------------------------------------------------------
n <- 1000
dim <- 20

feat_large <- matrix(rnorm(n * dim), ncol = dim)
y_large <- rnorm(n)
rf_large <- forestry(x = feat_large, y = y_large)

forestry_large <- function() forestry(x = feat_large, y = y_large)
weightmatrix_large <- function() predict(rf_large, feat_large,
                                         aggregation = "weightMatrix")
predict_large <- function() predict(rf_large, feat_large)


# Setup ridge RF ---------------------------------------------------------------
n <- 10000
a <- rnorm(n)
b <- rnorm(n)
c <- rnorm(n)
y <- 4*a + 5.5*b - .78*c
x <- data.frame(a,b,c)

rf_ridge <- forestry(
  x,
  y,
  ntree = 10,
  replace = TRUE,
  nodesizeStrictSpl = 5,
  nodesizeStrictAvg = 5,
  ridgeRF = TRUE
)
train_ridge <- function() forestry(
  x,
  y,
  ntree = 10,
  replace = TRUE,
  nodesizeStrictSpl = 5,
  nodesizeStrictAvg = 5,
  ridgeRF = TRUE
)
predict_ridge <- function() predict(rf_ridge, x)

# Setup ridge RF with min split gain -------------------------------------------
rf_ridge_minSplitGain <- forestry(
  x,
  y,
  ntree = 10,
  replace = TRUE,
  nodesizeStrictSpl = 5,
  nodesizeStrictAvg = 5,
  minSplitGain = .1,
  ridgeRF = TRUE
)

train_ridge_minSplitGain <- function() forestry(
  x,
  y,
  ntree = 10,
  replace = TRUE,
  nodesizeStrictSpl = 5,
  nodesizeStrictAvg = 5,
  minSplitGain = .1,
  ridgeRF = TRUE
)
predict_ridge_minSplitGain <- function() predict(rf_ridge_minSplitGain, x)

# XXX run everything -----------------------------------------------------------

mcb <- microbenchmark(forestry_iris(),
<<<<<<< HEAD
               weightmatrix_iris(),
               predict_iris(),
               forestry_large(),
               weightmatrix_large(),
               predict_large(),
               train_ridge(),
               predict_ridge(),
               train_ridge_minSplitGain(),
               predict_ridge_minSplitGain(),
               times = 25,
               unit = "s")
=======
                      weightmatrix_iris(),
                      predict_iris(),
                      forestry_large(),
                      weightmatrix_large(),
                      predict_large(),
                      train_ridge(),
                      predict_ridge(),
                      times = 25,
                      unit = "s")
>>>>>>> 7660854b

mcb_s <- summary(mcb)

write.table(x = cbind(current_version = as.character(current_version),
                      current_time,
                      current_commit,
                      mcb_s),
<<<<<<< HEAD
          file = "tests/Comparisons/speed_tests/speed_snapshots.csv",
          sep = ",",
          append = TRUE)
=======
            file = "tests/Comparisons/speed_tests/speed_snapshots.csv",
            sep = ",",
            append = TRUE)
>>>>>>> 7660854b




<|MERGE_RESOLUTION|>--- conflicted
+++ resolved
@@ -92,7 +92,6 @@
 # XXX run everything -----------------------------------------------------------
 
 mcb <- microbenchmark(forestry_iris(),
-<<<<<<< HEAD
                weightmatrix_iris(),
                predict_iris(),
                forestry_large(),
@@ -104,17 +103,6 @@
                predict_ridge_minSplitGain(),
                times = 25,
                unit = "s")
-=======
-                      weightmatrix_iris(),
-                      predict_iris(),
-                      forestry_large(),
-                      weightmatrix_large(),
-                      predict_large(),
-                      train_ridge(),
-                      predict_ridge(),
-                      times = 25,
-                      unit = "s")
->>>>>>> 7660854b
 
 mcb_s <- summary(mcb)
 
@@ -122,15 +110,9 @@
                       current_time,
                       current_commit,
                       mcb_s),
-<<<<<<< HEAD
-          file = "tests/Comparisons/speed_tests/speed_snapshots.csv",
-          sep = ",",
-          append = TRUE)
-=======
             file = "tests/Comparisons/speed_tests/speed_snapshots.csv",
             sep = ",",
             append = TRUE)
->>>>>>> 7660854b
 
 
 
