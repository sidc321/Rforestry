test_that("Tests if ridgeRF works", {
  context('Tests RidgeRF')

  x <- iris[, c(1,2,3)]
  y <- iris[, 4]

  x
  y
  iris


  set.seed(275)

  # Test forestry (mimic RF)
  forest <- forestry(
    x,
    y,
    ntree = 200,
    replace = TRUE,
    sample.fraction = .8,
    mtry = 3,
    nodesizeStrictSpl = 5,
    nthread = 2,
    splitrule = "variance",
    splitratio = 1,
    nodesizeStrictAvg = 5,
    linear = FALSE,
    overfitPenalty = 50
  )

  # Test predict
  y_pred <- predict(forest, x)

  # Mean Square Error
  mean((y_pred - y) ^ 2)

  expect_equal(mean((y_pred - y) ^ 2), 0.0199184561243013, tolerance = 1e-3)

  for (seed in 270:275) {
    set.seed(seed)

    # Test forestry (mimic RF)
    forest <- forestry(
      x,
      y,
      ntree = 1,
      replace = TRUE,
      sample.fraction = .8,
      mtry = 3,
      nodesizeStrictSpl = 5,
      nthread = 2,
      splitrule = "variance",
      splitratio = 1,
      nodesizeStrictAvg = 5,
      linear = TRUE,
      overfitPenalty = 1000
    )
  }
  set.seed(231428176)
  forest <- forestry(
    x,
    y,
    ntree = 200,
    replace = TRUE,
    sample.fraction = .8,
    mtry = 3,
    nodesizeStrictSpl = 5,
    nthread = 2,
    splitrule = "variance",
    splitratio = 1,
    nodesizeStrictAvg = 5,
    linear = TRUE,
    overfitPenalty = 1000
  )
  # Test predict
  y_pred <- predict(forest, x)

  # Mean Square Error
  mean((y_pred - y) ^ 2)
<<<<<<< HEAD

  expect_equal(mean((y_pred - y) ^ 2), 0.0200273762841208, tolerance = 1e-3)
=======

  expect_equal(mean((y_pred - y) ^ 2), 0.0200273762841208, tolerance = 1e-3)

>>>>>>> 3dbdd133
})<|MERGE_RESOLUTION|>--- conflicted
+++ resolved
@@ -77,12 +77,7 @@
 
   # Mean Square Error
   mean((y_pred - y) ^ 2)
-<<<<<<< HEAD
-
-  expect_equal(mean((y_pred - y) ^ 2), 0.0200273762841208, tolerance = 1e-3)
-=======
 
   expect_equal(mean((y_pred - y) ^ 2), 0.0200273762841208, tolerance = 1e-3)
 
->>>>>>> 3dbdd133
 })