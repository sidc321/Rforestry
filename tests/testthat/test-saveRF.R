library(testthat)
test_that("Tests that saving RF and laoding it works", {
  context("Save and Load RF")

  set.seed(238943202)
  x <- iris[,-1]
  y <- iris[, 1]

  #-- Translating C++ to R ------------------------------------------------
  # Check that saving TRUE / FALSE saves and does not save the training data.
  forest <- forestry(x,
                     y,
                     ntree = 3,
                     nthread = 2,
                     saveable = FALSE)
  # testthat::expect_equal(forest@processed_dta, list())
  testthat::expect_equal(forest@R_forest, list())

  forest <- forestry(
    x,
    y,
    sample.fraction = 1,
    splitratio = .03,
    ntree = 3,
    nthread = 2,
    saveable = TRUE
  )


  testthat::expect_equal(forest@processed_dta$y[2], 4.9)
  # Check that saving the forest works well.
  testthat::expect_length(CppToR_translator(forest@forest)[[3]]$var_id[1:5],
                          5)

  #-- Translating from R to C++ and back ---------------------------------------
  set.seed(238943202)
  x <- iris[,-1]
  y <- iris[, 1]

  forest <- forestry(
    x,
    y,
    sample.fraction = 1,
    splitratio = 1,
    ntree = 3,
    nthread = 2,
    saveable = TRUE,
    replace = FALSE
  )

  forest <- make_savable(forest)
  before <- forest@R_forest[[1]]
  y_pred_before <- predict(forest, x)

  forest <- make_savable(forest)
  forest <- relinkCPP_prt(forest)

  after <- CppToR_translator(forest@forest)[[1]]
  # y_pred_after <- predict(forest, x)


  for (i in 1:6) {
    testthat::expect_equal(after[[i]], before[[i]])
  }


  # -- Actual saving and loading -----------------------------------------------
  wd <- tempdir()

  y_pred_before <- predict(forest, x)

  saveForestry(forest, filename = file.path(wd, "forest.Rda"))
  rm(forest)
  forest_after <- loadForestry(file.path(wd, "forest.Rda"))

  y_pred_after <- predict(forest_after, x)
  testthat::expect_equal(y_pred_before, y_pred_after, tolerance = 1e-6)

<<<<<<< HEAD
  file.remove("forest.Rda")
=======
  file.remove(file.path(wd, "forest.Rda"))
>>>>>>> 3dbdd133
})
<|MERGE_RESOLUTION|>--- conflicted
+++ resolved
@@ -76,9 +76,5 @@
   y_pred_after <- predict(forest_after, x)
   testthat::expect_equal(y_pred_before, y_pred_after, tolerance = 1e-6)
 
-<<<<<<< HEAD
-  file.remove("forest.Rda")
-=======
   file.remove(file.path(wd, "forest.Rda"))
->>>>>>> 3dbdd133
 })
