# File goes through dim_grid, ntrain_grid, alpha_grid, seed_grid, setup_grid it
# trains each estimator and computes the MSE, and their SD

## Setting up what to loop over: This will be given to the file and we will
#execude it for i raning from 1 to 11 to go thorough all settings:
args <- commandArgs(TRUE)
<<<<<<< HEAD
setup_i <- -as.numeric(args[1])
print(setup_i)
=======
setup_i <- as.numeric(args[1])
print(setup_i) #setup_i <- 1
>>>>>>> 918852ae

set.seed(1145)
nthread = 8


library(hte)
library(dplyr)
library(reshape)
library(causalForest)

setup_grid <-
  c(
    "RespSparseTau1strong",
    "RsparseT2weak",
    "complexTau",
    "Conf1",
    "rare1",
    "STMpp",
    "Ufail",
    "Usual1",
    "Wager1",
    "Wager2",
    "Wager3"
  )

setup <- setup_grid[[setup_i]]
print(setup)

dim_grid <- c(5, 20, 100)
ntrain_grid <- round(10 ^ seq(from = 2, to = 5, by = .5))
# if (setup == "rare1"){
#   ntrain_grid <- c(1500, 2000, 4000, 10000, 40000)
# }
ntest <- 10000
seed_grid <- 1:100
alpha_grid <- c(0, .01, .1, 10)

estimator_grid <- list(
  "S_RF" = function(feat, W, Yobs)
    S_RF(feat, W, Yobs, nthread = nthread),
  "T_RF" = function(feat, W, Yobs)
    T_RF(feat, W, Yobs, nthread = nthread),
  "X_RF" = function(feat, W, Yobs)
    X_RF(feat, W, Yobs, verbose = FALSE, nthread = nthread),
  "CF_p" = function(feat, W, Yobs)
    propensityForest(
      X = feat,
      W = W,
      Y = Yobs,
      num.trees = 500,
      sample.size = nrow(feat) / 10,
      nodesize = 1
    ),
  "CF" = function(feat, W, Yobs)
    causalForest(
      X = feat,
      W = W,
      Y = Yobs,
      num.trees = 500,
      sample.size = nrow(feat) / 10,
      nodesize = 1
    )
)

## Setting up where the data should be saved:
data_folder_name <- "sim_data/"
if (!dir.exists(data_folder_name))
  dir.create(data_folder_name)
filename <-
  paste0(data_folder_name, "MSE_rates_", setup, "_", Sys.Date(), ".csv")
if (file.exists(filename))
  file.remove(filename)


## loop through all cases:
for (seed in seed_grid) {
  for (dim in dim_grid) {
    for (alpha in alpha_grid) {
      print(paste(
        "Starting with seed = ",
        seed,
        "of",
        max(seed_grid),
        "dim = ",
        dim,
        "of",
        paste(dim_grid, collapse = ", ")
      ))
      for (ntrain in ntrain_grid) {

        # create training and test data: note that the test seed is constant:
        set.seed(seed)
        dt <- simulate_causal_experiment(
          ntrain = ntrain,
          ntest = ntest,
          dim = dim,
          alpha = alpha,
          feat_distribution = "normal",
          setup = setup,
          testseed = 293901,
          trainseed = seed
        )

        # go through all estimators we want to compare:
        for (estimator_i in 1:length(estimator_grid)) {
          estimator <- estimator_grid[[estimator_i]]
          estimator_name <- names(estimator_grid)[estimator_i]

          start_time <- Sys.time()

          tryCatch({
            L <- estimator(
              feat = dt$feat_tr,
              W = dt$W_tr,
              Yobs = dt$Yobs_tr
            )
            estimates <- EstimateCate(L, dt$feat_te)
            MSE    <<- mean((dt$tau_te - estimates) ^ 2)
            MSE_sd <<-
              sd((dt$tau_te - estimates) ^ 2) / sqrt(length(dt$tau_te))
            MAE    <<- mean(abs(dt$tau_te - estimates))
            MAE_sd <<-
              sd(abs(dt$tau_te - estimates)) / sqrt(length(dt$tau_te))
          },
          error = function(e) {
            print(e)
            warning(paste("Something went wrong with", setup))
            MSE    <<- NA
            MSE_sd <<- NA
            MAE    <<- NA
            MAE_sd <<- NA
          })

          min_taken <-
            as.numeric(difftime(Sys.time(), start_time, tz, units = "mins"))

          Residuals <- data.frame(
            ntrain = ntrain,
            dim = dim,
            setup = setup,
            alpha = alpha,
            feat_distribution = "normal",
            testseed = 293901,
            trainingseed = seed,
            estimator = estimator_name,
            MSE = MSE,
            MSE_sd = MSE_sd,
            MAE = MAE,
            MAE_sd = MAE_sd,
            timetaken = min_taken
          )


          col.names <- !file.exists(filename)
          write.table(
            Residuals,
            file = filename,
            append = TRUE,
            col.names = col.names,
            row.names = FALSE,
            sep = ","
          )
          print(
            paste(
              "      Done with ntrain = ",
              ntrain,
              ", estimator = ",
              estimator_name,
              "  -- it took ",
              round(min_taken, 2),
              " min"
            )
          )
        }
      }
    }
  }
}<|MERGE_RESOLUTION|>--- conflicted
+++ resolved
@@ -4,13 +4,8 @@
 ## Setting up what to loop over: This will be given to the file and we will
 #execude it for i raning from 1 to 11 to go thorough all settings:
 args <- commandArgs(TRUE)
-<<<<<<< HEAD
 setup_i <- -as.numeric(args[1])
-print(setup_i)
-=======
-setup_i <- as.numeric(args[1])
 print(setup_i) #setup_i <- 1
->>>>>>> 918852ae
 
 set.seed(1145)
 nthread = 8
