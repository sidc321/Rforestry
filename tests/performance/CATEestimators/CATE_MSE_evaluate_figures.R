--- conflicted
+++ resolved
@@ -9,13 +9,8 @@
 datafolder <- "tests/performance/CATEestimators/sim_data/all/"
 Results <- data.frame()
 for (filename in dir(datafolder)) {
-<<<<<<< HEAD
   l_filename <- nchar(filename)
   if(substr(filename, l_filename - 5, l_filename- 4) != "26") next
-=======
-  # l_filename <- nchar(filename)
-  # if(substr(filename, l_filename-6, l_filename-4) != "ggr") next
->>>>>>> e9cb1a10
   newResults <- read.csv(paste0(datafolder, filename))
   Results <- rbind(Results, newResults)
   print(filename)
@@ -36,7 +31,6 @@
 
 unique(Results$estimator)
 estimator_subset <- c("X_RF0.1.0.00.1.0.0", "X_RF0.1.0.3", "X_RF0.1.0.0", "X_RF_autotune0.1.0.3")
-estimator_subset <- c("S_BART0.1.5.0", "T_BART0.1.5.0", "X_BART0.1.5.0")
 
 # Summary plots:
 for (this_setup in unique(Results$setup)) {
@@ -64,10 +58,7 @@
     ggtitle(this_setup) +
     theme_minimal() +
     geom_text(aes(label = estimator))
-<<<<<<< HEAD
-=======
-
->>>>>>> e9cb1a10
+
 
   # scale_shape_manual(values = LETTERS[1:26]) +
   # coord_cartesian(xlim = NULL, ylim = NULL) +
