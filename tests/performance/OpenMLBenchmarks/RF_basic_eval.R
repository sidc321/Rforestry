--- conflicted
+++ resolved
@@ -120,13 +120,8 @@
 done_tasks <- unique(read.csv(filename)$task.id)
 
 for (seed in seed_list) {
-<<<<<<< HEAD
   for (i in 1:nrow(regression_tasks)) { #n_datasets) {
     # seed <- 123; i <- 1; learner = names(estimator_trainer)[1]
-=======
-  for (i in 1374:nrow(regression_tasks)) { #n_datasets) {
-    # seed <- 123; i <- 53; learner = names(estimator_trainer)[1]
->>>>>>> 9b984a4a
     # skip instances which have more than
     #if (regression_tasks$number.of.instances[i] > 100000)
     #  next
