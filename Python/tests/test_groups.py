--- conflicted
+++ resolved
@@ -8,36 +8,34 @@
 def test_groups():
     X, y = get_data()
 
-<<<<<<< HEAD
-    forest = RandomForest(ntree=1)
+    forest = RandomForest()
     forest.fit(X, y)
-=======
+    pred_avg = forest.predict(X, aggregation="average")
+    pred_oob = forest.predict(X, aggregation="oob")
+
     forest = RandomForest()
-    groups = Series(range(len(X)), dtype="category")
-    forest.fit(X, y, groups=groups)
->>>>>>> d9006ff4
-    pred = forest.predict(X, aggregation="average")
+    groups = Series([i for i in range(len(X) // 10) for _ in range(10)])
+    forest.fit(X, y, groups = groups)
+    pred_avg_groups = forest.predict(X, aggregation="average")
+    pred_oob_groups = forest.predict(X, aggregation="oob")
 
-    forest = RandomForest(ntree=1)
-    groups = Series([i for i in range(1, len(X) // 2 + 1) for _ in range(2)])
-    forest.fit(X, y, groups = groups)
-    pred_groups = forest.predict(X, aggregation="average")
-
-    assert np.array_equal(pred, pred_groups)
+    assert np.array_equal(pred_avg, pred_avg_groups)
+    assert not np.array_equal(pred_oob, pred_oob_groups)
 
 
-def test_groups_oob():
+def test_groups_honest():
     X, y = get_data()
 
-<<<<<<< HEAD
-    forest = RandomForest(ntree=1, oob_honest=True)
-    groups = Series([i for i in range(1, len(X) // 2 + 1) for _ in range(2)])
+    forest = RandomForest(oob_honest=True)
+    forest.fit(X, y)
+    pred_avg = forest.predict(X, aggregation="average")
+    pred_oob = forest.predict(X, aggregation="oob")
+
+    forest = RandomForest(oob_honest=True)
+    groups = Series([i for i in range(len(X) // 10) for _ in range(10)])
     forest.fit(X, y, groups = groups)
-    pred = forest.predict(X, aggregation="oob", return_weight_matrix = True)
-=======
-    forest = RandomForest(oob_honest=True)
-    groups = Series([i for i in range(len(X) // 2) for _ in range(2)], dtype="category")
-    forest.fit(X, y, groups=groups)
-    pred = forest.predict(X, aggregation="oob", return_weight_matrix=True)
->>>>>>> d9006ff4
-    assert len(pred["predictions"]) == len(X)+    pred_avg_groups = forest.predict(X, aggregation="average")
+    pred_oob_groups = forest.predict(X, aggregation="oob")
+
+    assert not np.array_equal(pred_avg, pred_avg_groups)
+    assert not np.array_equal(pred_oob, pred_oob_groups)