--- conflicted
+++ resolved
@@ -12,11 +12,7 @@
 #'   converting data to dataframe, and encoding categorical data into numerical
 #'   representation.
 #' @inheritParams forestry
-<<<<<<< HEAD
-#' @return A list of two datasets along with necessary information that encoding
-=======
 #' @return A list of two datasets along with necessary information that encodes
->>>>>>> 3dbdd133
 #'   the preprocessing.
 preprocess_training <- function(x, y) {
   x <- as.data.frame(x)
