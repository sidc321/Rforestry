--- conflicted
+++ resolved
@@ -1,19 +1,8 @@
-<<<<<<< HEAD
-#' @include RF.R
-
-
 ########################################
 ### Honest Random Forest Constructor ###
 ########################################
 #' @title honstRF Constructor
 #' @name honstRF-class
-=======
-#################################
-### Random Forest Constructor ###
-#################################
-#' @title honestRF-Constructor
-#' @name honestRF-class
->>>>>>> d5ddba5b
 #' @rdname honestRF-class
 #' @description `honestRF` object implementing the most basic version of
 #' a random forest.
