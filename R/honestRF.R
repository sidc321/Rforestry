##################
# Sanity Checker #
##################
#' @title training_data_checker-hoenstRF
#' @name training_data_checker-honestRF
#' @rdname training_data_checker-honestRF
#' @description Check the input to honestRF constructor
#' @param x A data frame of all training predictors.
#' @param y A vector of all training responses.
#' @param ntree The number of trees to grow in the forest. The default value is
#' 500.
#' @param replace An indicator of whether sampling of training data is with
#' replacement. The default value is TRUE.
#' @param sampsize The size of total samples to draw for the training data. If
#' sampling with replacement, the default value is the length of the training
#' data. If samplying without replacement, the default value is two-third of
#' the length of the training data.
#' @param mtry The number of variables randomly selected at each split point.
#' The default value is set to be one third of total number of features of the
#' training data.
#' @param nodesizeSpl Minimum observations contained in terminal nodes. The
#' default value is 3.
#' @param nodesizeAvg Minimum size of terminal nodes for averaging dataset.
#' The default value is 3.
#' @param nodesizeStrictSpl Minimum observations to follow strictly in
#' terminal nodes. The default value is 1.
#' @param nodesizeStrictAvg Minimum size of terminal nodes for averaging
#' dataset to follow strictly. The default value is 1.
#' @param splitratio Proportion of the training data used as the splitting
#' dataset. It is a ratio between 0 and 1. If the ratio is 1, then essentially
#' splitting dataset becomes the total entire sampled set and the averaging
#' dataset is empty. If the ratio is 0, then the splitting data set is empty
#' and all the data is used for the averaging data set (This is not a good
#' usage however since there will be no data available for splitting).
#' @param nthread Number of threads to train and predict thre forest. The
#' default number is 0 which represents using all cores.
#' @param middleSplit if the split value is taking the average of two feature
#' values. If false, it will take a point based on a uniform distribution
#' between two feature values. (Default = FALSE)
#' @param doubleTree if the number of tree is doubled as averaging and splitting
#' data can be exchanged to create decorrelated trees. (Default = FALSE)
#' @export honestRF

training_data_checker <- function(
  x,
  y,
  ntree,
  replace,
  sampsize,
  mtry,
  nodesizeSpl,
  nodesizeAvg,
  nodesizeStrictSpl,
  nodesizeStrictAvg,
  splitratio,
  nthread,
  middleSplit,
  doubleTree
){
  x <- as.data.frame(x)

  # Check if the input dimension of x matches y
  if (nrow(x) != length(y)) {
    stop("The dimension of input dataset x doesn't match the output vector y.")
  }

  # Check if x and y contain missing values
  if (any(is.na(x))) {
    stop("x contains missing data.")
  }
  if (any(is.na(y))) {
    stop("y contains missing data.")
  }

  nrows <- nrow(x)
  nfeatures <- ncol(x)

  if (!is.logical(replace)) {
    stop("replace must be TRUE or FALSE.")
  }

  if (ntree <= 0 || ntree %% 1 != 0) {
    stop("ntree must be a positive integer.")
  }

  if (sampsize <= 0 || sampsize %% 1 != 0) {
    stop("sampsize must be a positive integer.")
  }

  if (!replace && sampsize > nrow(x)) {
    stop("You cannot sample without replacement with size more than total
         number of oberservations.")
  }
  if (mtry <= 0 || mtry %% 1 != 0) {
    stop("mtry must be a positive integer.")
  }
  if (mtry > nfeatures) {
    stop("mtry cannot exceed total amount of features in x.")
  }

  if (nodesizeSpl <= 0 || nodesizeSpl %% 1 != 0) {
    stop("nodesizeSpl must be a positive integer.")
  }
  if (nodesizeAvg <= 0 || nodesizeAvg %% 1 != 0) {
    stop("nodesizeAvg must be a positive integer.")
  }

  if (nodesizeStrictSpl <= 0 || nodesizeStrictSpl %% 1 != 0) {
    stop("nodesizeStrictSpl must be a positive integer.")
  }
  if (nodesizeStrictAvg <= 0 || nodesizeStrictAvg %% 1 != 0) {
    stop("nodesizeStrictAvg must be a positive integer.")
  }

  # if the splitratio is 1, then we use adaptive rf and avgSampleSize is the
  # equal to the total sampsize
  if (splitratio == 0 || splitratio == 1){
    splitSampleSize <- sampsize
    avgSampleSize <- sampsize
  } else {
    splitSampleSize <- splitratio * sampsize
    avgSampleSize <- sampsize - splitSampleSize
  }

  if (nodesizeStrictSpl > splitSampleSize) {
    warning("nodesizeStrictSpl cannot exceed splitting sample size. We have set
            nodesizeStrictSpl to be the maximum")
    nodesizeStrictSpl <<- splitSampleSize
  }
  if (nodesizeStrictAvg > avgSampleSize) {
    warning("nodesizeStrictAvg cannot exceed averaging sample size. We have set
            nodesizeStrictAvg to be the maximum")
    nodesizeStrictAvg <<- avgSampleSize
  }

  if (doubleTree) {
    if (splitratio == 0 || splitratio == 1){
      warning("Trees cannot be doubled if splitratio is 1. We have set
              doubleTree to FALSE")
      doubleTree <<- FALSE
    } else {
      if (nodesizeAvg > splitSampleSize) {
      warning("nodesizeAvg cannot exceed splitting sample size. We have set
              nodesizeAvg to be the maximum")
      nodesizeAvg <<- splitSampleSize
      }
      if (nodesizeSpl > avgSampleSize) {
        warning("nodesizeSpl cannot exceed averaging sample size. We have set
                nodesizeSpl to be the maximum")
        nodesizeSpl <<- avgSampleSize
      }
    }
  }

  if (splitratio < 0 || splitratio > 1){
    stop("splitratio must in between 0 and 1.")
  }

  # if (splitratio == 0 || splitratio == 1){
  #
  #   print("Note that honestRF is used as adaptive random forest.")

  #   } else {
  #
  #     if (splitSampleSize < 2 * nodesizeSpl){
  #       stop("splitratio is too small such that splitting data cannot even be splitted!")
  #     }
  #
  #     if (avgSampleSize < 2 * nodesizeAvg) {
  #       stop("splitratio is too big such that averaging data cannot even be splitted!")
  #     }

  # }

  if (nthread < 0 || nthread %% 1 != 0) {
    stop("nthread must be a nonegative integer.")
  }

  if (nthread > 0) {
    #' @import parallel
#    library(parallel)
    if (tryCatch(nthread > parallel::detectCores(),
                 error = function(x) {FALSE})) {
      stop(paste0(
        "nthread cannot exceed total cores in the computer: ", detectCores()
      ))
    }
  }

  if (!is.logical(middleSplit)) {
    stop("middleSplit must be TRUE or FALSE.")
  }

  }

#' @title testing_data_checker-hoenstRF
#' @name testing_data_checker-honestRF
#' @rdname testing_data_checker-honestRF
#' @description Check the testing data to do prediction
#' @param feature.new A data frame of testing predictors.
#' @export honestRF
testing_data_checker <- function(
  feature.new
){
  feature.new <- as.data.frame(feature.new)

  if (any(is.na(feature.new))) {
    stop("x contains missing data.")
  }

}

########################################
### Honest Random Forest Constructor ###
########################################
#' @title honestRF Constructor
#' @name honestRF-class
#' @rdname honestRF-class
#' @description `honestRF` object implementing the most basic version of
#' a random forest.
#' @slot forest An external pointer pointing to a C++ honestRF object
#' @slot dataframe An external pointer pointing to a C++ DataFrame object
#' @slot y A vector of all training responses.
#' @slot categoricalFeatureCols A list of index for all categorical data. Used
#' for trees to detect categorical columns.
#' @slot categoricalFeatureMapping A list of encoding details for each
#' categorical column, including all unique factor values and their
#' corresponding numeric representation.
#' @slot ntree The number of trees to grow in the forest. The default value is
#' 500.
#' @slot replace An indicator of whether sampling of training data is with
#' replacement. The default value is TRUE.
#' @slot sampsize The size of total samples to draw for the training data. If
#' sampling with replacement, the default value is the length of the training
#' data. If samplying without replacement, the default value is two-third of
#' the length of the training data.
#' @slot mtry The number of variables randomly selected at each split point.
#' The default value is set to be one third of total number of features of the
#' training data.
#' @slot nodesizeSpl The minimum observations contained in terminal nodes. The
#' default value is 3.
#' @slot nodesizeAvg Minimum size of terminal nodes for averaging dataset.
#' The default value is 3.
#' @slot nodesizeStrictSpl Minimum observations to follow strictly in
#' terminal nodes. The default value is 1.
#' @slot nodesizeStrictAvg Minimum size of terminal nodes for averaging
#' dataset to follow strictly. The default value is 1.
#' @slot splitratio Proportion of the training data used as the splitting
#' dataset. It is a ratio between 0 and 1. If the ratio is 1, then essentially
#' splitting dataset becomes the total entire sampled set and the averaging
#' dataset is empty. If the ratio is 0, then the splitting data set is empty
#' and all the data is used for the averaging data set (This is not a good
#' usage however since there will be no data available for splitting).
#' @slot middleSplit if the split value is taking the average of two feature
#' values. If false, it will take a point based on a uniform distribution
#' between two feature values. (Default = FALSE)
#' @slot doubleTree if the number of tree is doubled as averaging and splitting
#' data can be exchanged to create decorrelated trees. (Default = FALSE)
#' @exportClass honestRF
setClass(
  Class="honestRF",
  slots=list(
    forest="externalptr",
    dataframe="externalptr",
    categoricalFeatureCols="list",
    categoricalFeatureMapping="list",
    ntree="numeric",
    replace="logical",
    sampsize="numeric",
    mtry="numeric",
    nodesizeSpl="numeric",
    nodesizeAvg="numeric",
    nodesizeStrictSpl="numeric",
    nodesizeStrictAvg="numeric",
    splitratio="numeric",
    middleSplit="logical",
    doubleTree="logical",
    y="vector"
  )
)

#' @title honestRF-Constructor
#' @name honestRF-honestRF
#' @rdname honestRF-honestRF
#' @description Initialize a `honestRF` object.
#' @param x A data frame of all training predictors.
#' @param y A vector of all training responses.
#' @param ntree The number of trees to grow in the forest. The default value is
#' 500.
#' @param replace An indicator of whether sampling of training data is with
#' replacement. The default value is TRUE.
#' @param sampsize The size of total samples to draw for the training data. If
#' sampling with replacement, the default value is the length of the training
#' data. If samplying without replacement, the default value is two-third of
#' the length of the training data.
#' @param sample.fraction if this is given, then sampsize is ignored and set to
#' be round(length(y) * sample.fraction). It must be a real number between 0 and
#' 1
#' @param mtry The number of variables randomly selected at each split point.
#' The default value is set to be one third of total number of features of the
#' training data.
#' @param nodesizeSpl Minimum observations contained in terminal nodes. The
#' default value is 3.
#' @param nodesizeAvg Minimum size of terminal nodes for averaging dataset.
#' The default value is 3.
#' @param nodesizeStrictSpl Minimum observations to follow strictly in
#' terminal nodes. The default value is 1.
#' @param nodesizeStrictAvg Minimum size of terminal nodes for averaging
#' dataset to follow strictly. The default value is 1.
#' @param splitratio Proportion of the training data used as the splitting
#' dataset. It is a ratio between 0 and 1. If the ratio is 1, then essentially
#' splitting dataset becomes the total entire sampled set and the averaging
#' dataset is empty. If the ratio is 0, then the splitting data set is empty
#' and all the data is used for the averaging data set (This is not a good
#' usage however since there will be no data available for splitting).
#' @param seed random seed
#' @param verbose if training process in verbose mode
#' @param nthread Number of threads to train and predict thre forest. The
#' default number is 0 which represents using all cores.
#' @param splitrule only variance is implemented at this point and it contains
#' specifies the loss function according to which the splits of random forest
#' should be made
#' @param middleSplit if the split value is taking the average of two feature
#' values. If false, it will take a point based on a uniform distribution
#' between two feature values. (Default = FALSE)
#' @param doubleTree if the number of tree is doubled as averaging and splitting
#' data can be exchanged to create decorrelated trees. (Default = FALSE)
#' @param reuseHonestRF pass in an `honestRF` object which will recycle the
#' dataframe the old object created. It will save some space working on the same
#' dataset.
#' @export honestRF
setGeneric(
  name="honestRF",
  def=function(
    x,
    y,
    ntree,
    replace,
    sampsize,
    sample.fraction,
    mtry,
    nodesizeSpl,
    nodesizeAvg,
    nodesizeStrictSpl,
    nodesizeStrictAvg,
    splitratio,
    seed,
    verbose,
    nthread,
    splitrule,
    middleSplit,
    doubleTree,
    reuseHonestRF
  ){
    standardGeneric("honestRF")
  }
)

#' @title honestRF-Constructor
#' @rdname honestRF-honestRF
#' @aliases honestRF,honestRF-method
#' @importFrom Rcpp evalCpp
#' @useDynLib forestry
#' @return A `honestRF` object.
honestRF <- function(
  x,
  y,
  ntree=500,
  replace=TRUE,
  sampsize=if (replace) nrow(x) else ceiling(.632*nrow(x)),
  sample.fraction = NULL,
  mtry=max(floor(ncol(x)/3), 1),
  nodesizeSpl=3,
  nodesizeAvg=3,
  nodesizeStrictSpl=1,
  nodesizeStrictAvg=1,
  splitratio=1,
  seed=as.integer(runif(1)*1000),
  verbose=FALSE,
  nthread=0,
  splitrule="variance",
  middleSplit=FALSE,
  doubleTree=FALSE,
  reuseHonestRF=NULL
){
  # only if sample.fraction is given, update sampsize
  if(!is.null(sample.fraction))
    sampsize <- ceiling(sample.fraction * nrow(x))

  x <- as.data.frame(x)
  # Preprocess the data
  training_data_checker(x, y, ntree,replace, sampsize, mtry, nodesizeSpl,
<<<<<<< HEAD
                        nodesizeAvg, nodesizeStrictSpl, nodesizeStrictAvg,
                        splitratio, nthread, middleSplit)
=======
                        nodesizeAvg, splitratio, nthread, middleSplit,
                        doubleTree)
>>>>>>> 928ea66e
  # Total number of obervations
  nObservations <- length(y)
  numColumns <- ncol(x)

  if (is.null(reuseHonestRF)) {
    preprocessedData <- preprocess_training(x, y)
    processed_x <- preprocessedData$x
    categoricalFeatureCols <- preprocessedData$categoricalFeatureCols
    categoricalFeatureMapping <- preprocessedData$categoricalFeatureMapping

    categoricalFeatureCols_cpp <- unlist(categoricalFeatureCols)
    if (is.null(categoricalFeatureCols_cpp)){
      categoricalFeatureCols_cpp <- vector(mode="numeric", length=0)
    } else {
      categoricalFeatureCols_cpp <- categoricalFeatureCols_cpp - 1
    }

    # Create rcpp object
    # Create a forest object
    forest <- tryCatch({
      rcppDataFrame <- rcpp_cppDataFrameInterface(
        processed_x, y,
        categoricalFeatureCols_cpp,
        nObservations,
        numColumns
      )

      rcppForest <- rcpp_cppBuildInterface(
        processed_x, y,
        categoricalFeatureCols_cpp,
        nObservations,
        numColumns, ntree, replace, sampsize, mtry,
<<<<<<< HEAD
        splitratio, nodesizeSpl, nodesizeAvg, nodesizeStrictSpl,
        nodesizeStrictAvg, seed,
        nthread, verbose, middleSplit, TRUE, rcppDataFrame
=======
        splitratio, nodesizeSpl, nodesizeAvg, seed,
        nthread, verbose, middleSplit, doubleTree,
        TRUE, rcppDataFrame
>>>>>>> 928ea66e
      )
      return(
        new(
          "honestRF",
          forest=rcppForest,
          dataframe=rcppDataFrame,
          categoricalFeatureCols=categoricalFeatureCols,
          categoricalFeatureMapping=categoricalFeatureMapping,
          ntree=ntree * (doubleTree + 1),
          replace=replace,
          sampsize=sampsize,
          mtry=mtry,
          nodesizeSpl=nodesizeSpl,
          nodesizeAvg=nodesizeAvg,
          nodesizeStrictSpl=nodesizeStrictSpl,
          nodesizeStrictAvg=nodesizeStrictAvg,
          splitratio=splitratio,
          middleSplit=middleSplit,
          doubleTree=doubleTree
        )
      )
    }, error = function(err) {
      print(err)
      return(NULL)
    })

  } else {

    categoricalFeatureCols_cpp <- unlist(reuseHonestRF@categoricalFeatureCols)
    if (is.null(categoricalFeatureCols_cpp)){
      categoricalFeatureCols_cpp <- vector(mode="numeric", length=0)
    } else {
      categoricalFeatureCols_cpp <- categoricalFeatureCols_cpp - 1
    }

    categoricalFeatureMapping <- reuseHonestRF@categoricalFeatureMapping

    # Create rcpp object
    # Create a forest object
    forest <- tryCatch({
      rcppForest <- rcpp_cppBuildInterface(
        x, y,
        categoricalFeatureCols_cpp,
        nObservations,
        numColumns, ntree, replace, sampsize, mtry,
<<<<<<< HEAD
        splitratio, nodesizeSpl, nodesizeAvg,
        nodesizeStrictSpl, nodesizeStrictAvg, seed,
        nthread, verbose, middleSplit, TRUE, reuseHonestRF@dataframe
=======
        splitratio, nodesizeSpl, nodesizeAvg, seed,
        nthread, verbose, middleSplit, doubleTree,
        TRUE, reuseHonestRF@dataframe
>>>>>>> 928ea66e
      )

      return(
        new(
          "honestRF",
          forest=rcppForest,
          dataframe=reuseHonestRF@dataframe,
          categoricalFeatureCols=reuseHonestRF@categoricalFeatureCols,
          categoricalFeatureMapping=categoricalFeatureMapping,
          ntree=ntree * (doubleTree + 1),
          replace=replace,
          sampsize=sampsize,
          mtry=mtry,
          nodesizeSpl=nodesizeSpl,
          nodesizeAvg=nodesizeAvg,
          nodesizeStrictSpl=nodesizeStrictSpl,
          nodesizeStrictAvg=nodesizeStrictAvg,
          splitratio=splitratio,
          middleSplit=middleSplit,
          doubleTree=doubleTree
        )
      )
    }, error = function(err) {
      print(err)
      return(NULL)
    })

  }

  return(forest)
}


######################
### Predict Method ###
######################
#' predict-honestRF
#' @name predict-honestRF
#' @rdname predict-honestRF
#' @description Return the prediction from the forest.
#' @param object A `honestRF` object.
#' @param feature.new A data frame of testing predictors.
#' @return A vector of predicted responses.
#' @aliases predict,honestRF-method
#' @exportMethod predict
setMethod(
  f="predict",
  signature="honestRF",
  definition=function(
    object,
    feature.new
  ){

    # Preprocess the data
    testing_data_checker(feature.new)

    processed_x <- preprocess_testing(
      feature.new,
      object@categoricalFeatureCols,
      object@categoricalFeatureMapping
    )

    rcppPrediction <- tryCatch({
      return(rcpp_cppPredictInterface(object@forest, processed_x))
    }, error = function(err) {
      print(err)
      return(NULL)
    })

    return(rcppPrediction)
  }
)


###########################
### Calculate OOB Error ###
###########################
#' @title getOOB-honestRF
#' @name getOOB-honestRF
#' @rdname getOOB-honestRF
#' @description Calculate the out-of-bag error of a given forest.
#' @param object A `honestRF` object.
#' @param noWarning flag to not display warnings
#' @aliases getOOB
setGeneric(
  name="getOOB",
  def=function(
    object,
    noWarning=FALSE
  ){
    standardGeneric("getOOB")
  }
)

#' @title getOOB-honestRF
#' @description Calculate the out-of-bag error of a given forest.
#' @param object A `honestRF` object.
#' @param noWarning flag to not display warnings
#' @aliases getOOB,honestRF-method
#' @return The OOB error of the forest.
#' @exportMethod getOOB
setMethod(
  f="getOOB",
  signature="honestRF",
  definition=function(
    object,
    noWarning
  ){

    # (all) TODO: find a better threshold for throwing such warning. 25 is
    # currently set up arbitrarily.
    if (!object@replace &&
        object@ntree * (rcpp_getObservationSizeInterface(object@dataframe) - object@sampsize) < 10) {
      if (!noWarning) {
        warning("Samples are drawn without replacement and sample size is too big!")
      }
      return(NA)
    }

    rcppOOB <- tryCatch({
      return(rcpp_OBBPredictInterface(object@forest))
    }, error = function(err) {
      print(err)
      return(NA)
    })

    return(rcppOOB)
  }
)



######################
### Add More Trees ###
######################
#' @title addTrees-honestRF
#' @name addTrees-honestRF
#' @rdname addTrees-honestRF
#' @description Add more trees to the existing forest.
#' @param object A `honestRF` object.
#' @param ntree Number of new trees to add
#' @aliases addTrees
setGeneric(
  name="addTrees",
  def=function(
    object,
    ntree
  ){
    standardGeneric("addTrees")
  }
)

#' @title addTrees-honestRF
#' @description Add more trees to the existing forest.
#' @param object A `honestRF` object.
#' @param ntree Number of new trees to add
#' @aliases addTrees,honestRF-method
#' @exportMethod addTrees
#' @return A `honestRF` object
setMethod(
  f="addTrees",
  signature="honestRF",
  definition=function(
    object,
    ntree
  ){

    if (ntree <= 0 || ntree %% 1 != 0) {
      stop("ntree must be a positive integer.")
    }

    tryCatch({
      rcpp_AddTreeInterface(object@forest, ntree)
      object@ntree = object@ntree + ntree
      return(object)
    }, error = function(err) {
      print(err)
      return(NA)
    })

  }
)


#################
### Auto-Tune ###
#################
#' @title autohonestRF-honestRF
#' @name autohonestRF-honestRF
#' @rdname autohonestRF-honestRF
#' @description Autotune a honestRF based on the input dataset. The methodology
#' is based on paper `Hyperband: A Novel Bandit-Based Approach to
#' Hyperparameter Optimization` by Lisha Li, et al.
#' @param x A data frame of all training predictors.
#' @param y A vector of all training responses.
#' @param sampsize The size of total samples to draw for the training data.
#' @param num_iter Maximum iterations/epochs per configuration. Default is 1024.
#' @param eta Downsampling rate. Default value is 2.
#' @param verbose if tuning process in verbose mode
#' @param seed random seed
#' @param nthread Number of threads to train and predict thre forest. The
#' default number is 0 which represents using all cores.
setGeneric(
  name="autohonestRF",
  def=function(
    x,
    y,
    sampsize,
    num_iter,
    eta,
    verbose,
    seed,
    nthread
  ){
    standardGeneric("autohonestRF")
  }
)

#' @title autohonestRF-honestRF
#' @description Autotune a honestRF based on the input dataset. The methodology
#' is based on paper `Hyperband: A Novel Bandit-Based Approach to
#' Hyperparameter Optimization` by Lisha Li, et al.
#' @param x A data frame of all training predictors.
#' @param y A vector of all training responses.
#' @param sampsize The size of total samples to draw for the training data.
#' @param num_iter Maximum iterations/epochs per configuration. Default is 1024.
#' @param eta Downsampling rate. Default value is 2.
#' @param verbose if tuning process in verbose mode
#' @param seed random seed
#' @param nthread Number of threads to train and predict thre forest. The
#' default number is 0 which represents using all cores.
#' @aliases autohonestRF,honestRF-method
#' @return A `honestRF` object
#' @export autohonestRF
#' @import stats
autohonestRF <- function(x,
                         y,
                         sampsize = as.integer(nrow(x) * 0.75),
                         num_iter = 1024,
                         eta = 2,
                         verbose = FALSE,
                         seed = 24750371,
                         nthread = 0) {
  if (verbose) {
    print("Start auto-tuning.")
  }

  # Creat a dummy tree just to reuse its data.
  dummy_tree <- honestRF(x, y, ntree=1, nodesizeSpl=nrow(x), nodesizeAvg=nrow(x))

  # Number of unique executions of Successive Halving (minus one)
  s_max <- as.integer(log(num_iter) / log(eta))

  # Total number of iterations (without reuse) per execution of
  # successive halving (n,r)
  B <- (s_max + 1) * num_iter

  if (verbose) {
    print(
      paste(
        "Hyperband will run successive halving in",
        s_max,
        "times, with",
        B,
        "iterations per execution."
      )
    )
  }

  # Begin finite horizon hyperband outlerloop
  models <- vector("list", s_max + 1)
  models_OOB <- vector("list", s_max + 1)

  set.seed(seed)

  for (s in s_max:0) {
    if (verbose) {
      print(paste("Hyperband successive halving round", s_max + 1 - s))
    }

    # Initial number of configurations
    n <- as.integer(ceiling(B / num_iter / (s + 1) * eta ^ s))

    # Initial number of iterations to run configurations for
    r <- num_iter * eta ^ (-s)

    if (verbose) {
      print(paste(">>> Total number of configurations:", n))
      print(paste(
        ">>> Number of iterations per configuration:",
        as.integer(r)
      ))
    }

    # Begin finite horizon successive halving with (n,r)
    # Generate parameters:
    allConfigs <- data.frame(
      mtry = sample(1:ncol(x), n, replace = TRUE),
      min_node_size_spl = NA, #sample(1:min(30, nrow(x)), n, replace = TRUE),
      min_node_size_ave = NA, #sample(1:min(30, nrow(x)), n, replace = TRUE),
      splitratio = runif(n, min = 0.1, max = 1),
      replace = sample(c(TRUE, FALSE), n, replace = TRUE),
      middleSplit = sample(c(TRUE, FALSE), n, replace = TRUE)
    )

    min_node_size_spl_raw <- floor(allConfigs$splitratio * sampsize *
                                     rbeta(n, 1, 3))
    allConfigs$min_node_size_spl <- ifelse(min_node_size_spl_raw == 0, 1,
                                           min_node_size_spl_raw)
    min_node_size_ave <- floor((1 - allConfigs$splitratio) * sampsize *
                                 rbeta(n, 1, 3))
    allConfigs$min_node_size_ave <- ifelse(min_node_size_ave == 0, 1,
                                           min_node_size_ave)

    if (verbose) {
      print(paste(">>>", n, " configurations have been generated."))
    }

    val_models <- vector("list", nrow(allConfigs))
    r_old <- 1
    for (j in 1:nrow(allConfigs)) {
      tryCatch({
        val_models[[j]] <- honestRF(
          x = x,
          y = y,
          ntree = r_old,
          mtry = allConfigs$mtry[j],
          nodesizeSpl = allConfigs$min_node_size_spl[j],
          nodesizeAvg = allConfigs$min_node_size_ave[j],
          splitratio = allConfigs$splitratio[j],
          replace = allConfigs$replace[j],
          sampsize = sampsize,
          nthread = nthread,
          middleSplit = allConfigs$middleSplit[j],
          reuseHonestRF=dummy_tree
        )
      }, error = function(err) {
        val_models[[j]] <- NULL
      })
    }

    if (s != 0) {
      for (i in 0:(s - 1)) {
        # Run each of the n_i configs for r_i iterations and keep best
        # n_i/eta
        n_i <- as.integer(n * eta ^ (-i))
        r_i <- as.integer(r * eta ^ i)
        r_new <- r_i - r_old

        # if (verbose) {
        #   print(paste("Iterations", i))
        #   print(paste("Total number of configurations:", n_i))
        #   print(paste("Number of iterations per configuration:", r_i))
        # }

        val_losses <- vector("list", nrow(allConfigs))

        # Iterate to evaluate each parameter combination and cut the
        # parameter pools in half every iteration based on its score
        for (j in 1:nrow(allConfigs)) {
          if (r_new > 0 && !is.null(val_models[[j]])) {
            val_models[[j]] <- addTrees(val_models[[j]], r_new)
          }
          if (!is.null(val_models[[j]])) {
            val_losses[[j]] <- getOOB(val_models[[j]], noWarning = TRUE)
            if (is.na(val_losses[[j]])) {
              val_losses[[j]] <- Inf
            }
          } else {
            val_losses[[j]] <- Inf
          }
        }

        r_old <- r_i

        val_losses_idx <-
          sort(unlist(val_losses), index.return = TRUE)
        val_top_idx <- val_losses_idx$ix[0:as.integer(n_i / eta)]
        allConfigs <- allConfigs[val_top_idx,]
        val_models <- val_models[val_top_idx]
        gc()
        rownames(allConfigs) <- 1:nrow(allConfigs)

        # if (verbose) {
        #   print(paste(length(val_losses_idx$ix) - nrow(allConfigs),
        #               "configurations have been eliminated."))
        # }

      }

    }
    # End finite horizon successive halving with (n,r)
    if (!is.null(val_models[[1]])) {
      best_OOB <- getOOB(val_models[[1]], noWarning = TRUE)
      if (is.na(best_OOB)) {
        stop()
        best_OOB <- Inf
      }
    } else {
      stop()
      best_OOB <- Inf
    }
    if (verbose) {
      print(paste(">>> Successive halving ends and the best model is saved."))
      print(paste(">>> OOB:", best_OOB))
    }

    if (!is.null(val_models[[1]]))
      models[[s + 1]] <- val_models[[1]]
    models_OOB[[s + 1]] <- best_OOB

  }

  # End finite horizon hyperband outlerloop and sort by performance
  model_losses_idx <- sort(unlist(models_OOB), index.return = TRUE)

  if (verbose) {
    print(
      paste(
        "Best model is selected from best-performed model in",
        s_max,
        "successive halving, with OOB",
        models_OOB[model_losses_idx$ix[1]]
      )
    )
  }

  return(models[[model_losses_idx$ix[1]]])

}<|MERGE_RESOLUTION|>--- conflicted
+++ resolved
@@ -139,15 +139,15 @@
               doubleTree to FALSE")
       doubleTree <<- FALSE
     } else {
-      if (nodesizeAvg > splitSampleSize) {
-      warning("nodesizeAvg cannot exceed splitting sample size. We have set
-              nodesizeAvg to be the maximum")
-      nodesizeAvg <<- splitSampleSize
+      if (nodesizeStrictAvg > splitSampleSize) {
+        warning("nodesizeStrictAvg cannot exceed splitting sample size. We have set
+                nodesizeStrictAvg to be the maximum")
+        nodesizeStrictAvg <<- splitSampleSize
       }
-      if (nodesizeSpl > avgSampleSize) {
-        warning("nodesizeSpl cannot exceed averaging sample size. We have set
-                nodesizeSpl to be the maximum")
-        nodesizeSpl <<- avgSampleSize
+      if (nodesizeStrictSpl > avgSampleSize) {
+        warning("nodesizeStrictSpl cannot exceed averaging sample size. We have set
+                nodesizeStrictSpl to be the maximum")
+        nodesizeStrictSpl <<- avgSampleSize
       }
     }
   }
@@ -390,13 +390,8 @@
   x <- as.data.frame(x)
   # Preprocess the data
   training_data_checker(x, y, ntree,replace, sampsize, mtry, nodesizeSpl,
-<<<<<<< HEAD
                         nodesizeAvg, nodesizeStrictSpl, nodesizeStrictAvg,
-                        splitratio, nthread, middleSplit)
-=======
-                        nodesizeAvg, splitratio, nthread, middleSplit,
-                        doubleTree)
->>>>>>> 928ea66e
+                        splitratio, nthread, middleSplit, doubleTree)
   # Total number of obervations
   nObservations <- length(y)
   numColumns <- ncol(x)
@@ -429,15 +424,10 @@
         categoricalFeatureCols_cpp,
         nObservations,
         numColumns, ntree, replace, sampsize, mtry,
-<<<<<<< HEAD
         splitratio, nodesizeSpl, nodesizeAvg, nodesizeStrictSpl,
         nodesizeStrictAvg, seed,
-        nthread, verbose, middleSplit, TRUE, rcppDataFrame
-=======
-        splitratio, nodesizeSpl, nodesizeAvg, seed,
         nthread, verbose, middleSplit, doubleTree,
         TRUE, rcppDataFrame
->>>>>>> 928ea66e
       )
       return(
         new(
@@ -483,15 +473,10 @@
         categoricalFeatureCols_cpp,
         nObservations,
         numColumns, ntree, replace, sampsize, mtry,
-<<<<<<< HEAD
         splitratio, nodesizeSpl, nodesizeAvg,
         nodesizeStrictSpl, nodesizeStrictAvg, seed,
-        nthread, verbose, middleSplit, TRUE, reuseHonestRF@dataframe
-=======
-        splitratio, nodesizeSpl, nodesizeAvg, seed,
         nthread, verbose, middleSplit, doubleTree,
         TRUE, reuseHonestRF@dataframe
->>>>>>> 928ea66e
       )
 
       return(
