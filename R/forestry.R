--- conflicted
+++ resolved
@@ -12,10 +12,7 @@
 #' @param featureWeights weights used when subsampling features for nodes above or at interactionDepth.
 #' @param deepFeatureWeights weights used when subsampling features for nodes below interactionDepth.
 #' @param hasNas indicates if there is any missingness in x.
-<<<<<<< HEAD
-=======
 #' @return A list of parameters after checking the selected parameters are valid.
->>>>>>> 3dbdd133
 training_data_checker <- function(x,
                                   y,
                                   ntree,
@@ -36,10 +33,7 @@
                                   doubleTree,
                                   linFeats,
                                   monotonicConstraints,
-<<<<<<< HEAD
-=======
                                   groups,
->>>>>>> 3dbdd133
                                   featureWeights,
                                   deepFeatureWeights,
                                   observationWeights,
@@ -137,17 +131,10 @@
 
   if(length(observationWeights) != nrow(x)) {
     stop("observationWeights must have length nrow(x)")
-<<<<<<< HEAD
   }
   if(any(observationWeights < 0)) {
     stop("The entries in observationWeights must be non negative")
   }
-=======
-  }
-  if(any(observationWeights < 0)) {
-    stop("The entries in observationWeights must be non negative")
-  }
->>>>>>> 3dbdd133
   if(sum(observationWeights) == 0) {
     stop("There must be at least one non-zero weight in observationWeights")
   }
@@ -284,50 +271,28 @@
 #' @name testing_data_checker-forestry
 #' @description Check the testing data to do prediction
 #' @param object A forestry object.
-<<<<<<< HEAD
-#' @param feature.new A data frame of testing predictors.
-#' @param hasNas TRUE if the there were NAs in the training data FALSE otherwise.
-testing_data_checker <- function(object, feature.new, hasNas) {
-  if(ncol(feature.new) != object@processed_dta$numColumns) {
-    stop(paste0("feature.new has ", ncol(feature.new), " but the forest was trained with ",
-=======
 #' @param newdata A data frame of testing predictors.
 #' @param hasNas TRUE if the there were NAs in the training data FALSE otherwise.
 #' @return A feature dataframe if it can be used for new predictions.
 testing_data_checker <- function(object, newdata, hasNas) {
   if(ncol(newdata) != object@processed_dta$numColumns) {
     stop(paste0("newdata has ", ncol(newdata), " but the forest was trained with ",
->>>>>>> 3dbdd133
                 object@processed_dta$numColumns, " columns.")
     )
   }
   if(!is.null(object@processed_dta$featNames)) {
-<<<<<<< HEAD
-    if(!all(names(feature.new) == object@processed_dta$featNames)) {
-      warning("feature.new columns have been reordered so that they match the training feature matrix")
-      matchingPositions <- match(object@processed_dta$featNames, names(feature.new))
-      feature.new <- feature.new[, matchingPositions]
-=======
     if(!all(names(newdata) == object@processed_dta$featNames)) {
       warning("newdata columns have been reordered so that they match the training feature matrix")
       matchingPositions <- match(object@processed_dta$featNames, names(newdata))
       newdata <- newdata[, matchingPositions]
->>>>>>> 3dbdd133
     }
   }
 
   # If linear is true we can't predict observations with some features missing.
-<<<<<<< HEAD
-  if(object@linear && any(is.na(feature.new))) {
-      stop("linear does not support missing data")
-  }
-  return(feature.new)
-=======
   if(object@linear && any(is.na(newdata))) {
       stop("linear does not support missing data")
   }
   return(newdata)
->>>>>>> 3dbdd133
 }
 
 sample_weights_checker <- function(featureWeights, mtry, ncol) {
@@ -352,10 +317,7 @@
 forest_checker <- function(object) {
   #' Checks if forestry object has valid pointer for C++ object.
   #' @param object a forestry object
-<<<<<<< HEAD
-=======
   #' @return A message if the forest does not have a valid C++ pointer.
->>>>>>> 3dbdd133
   if(identical(object@forest, nullptr)) {
     stop("Forest pointer is null. ",
          "Was the forest saved and loaded incorrectly? ",
@@ -394,10 +356,7 @@
     linear = "logical",
     linFeats = "numeric",
     monotonicConstraints = "numeric",
-<<<<<<< HEAD
-=======
     monotoneAvg = "logical",
->>>>>>> 3dbdd133
     featureWeights = "numeric",
     featureWeightsVariables = "numeric",
     deepFeatureWeights = "numeric",
@@ -442,10 +401,7 @@
     linear = "logical",
     linFeats = "numeric",
     monotonicConstraints = "numeric",
-<<<<<<< HEAD
-=======
     monotoneAvg = "logical",
->>>>>>> 3dbdd133
     featureWeights = "numeric",
     featureWeightsVariables = "numeric",
     deepFeatureWeights = "numeric",
@@ -453,13 +409,9 @@
     observationWeights = "numeric",
     overfitPenalty = "numeric",
     gammas = "numeric",
-<<<<<<< HEAD
-    doubleTree = "logical"
-=======
     doubleTree = "logical",
     groupsMapping = "list",
     groups = "numeric"
->>>>>>> 3dbdd133
   )
 )
 
@@ -476,14 +428,8 @@
 #'   sampling with replacement, the default value is the length of the training
 #'   data. If sampling without replacement, the default value is two-thirds of
 #'   the length of the training data.
-<<<<<<< HEAD
-#' @param sample.fraction if this is given, then sampsize is ignored and set to
-#'   be round(length(y) * sample.fraction). It must be a real number between 0
-#'   and 1
-=======
 #' @param sample.fraction If this is given, then sampsize is ignored and set to
 #'   be round(length(y) * sample.fraction). It must be a real number between 0 and 1
->>>>>>> 3dbdd133
 #' @param mtry The number of variables randomly selected at each split point.
 #'   The default value is set to be one-third of the total number of features of the training data.
 #' @param nodesizeSpl Minimum observations contained in terminal nodes.
@@ -500,26 +446,6 @@
 #'   also has at least nodesizeStrictAvg averaging observations. The default value is 1.
 #' @param minSplitGain Minimum loss reduction to split a node further in a tree.
 #' @param maxDepth Maximum depth of a tree. The default value is 99.
-<<<<<<< HEAD
-#' @param interactionDepth All splits at or above interaction depth must be on variables
-#' that are not weighting variables (as provided by the interactionVariables argument)
-#' @param interactionVariables Indices of weighting variables.
-#' @param featureWeights (optional) vector of sampling probablities/weights for
-#'   each feature used when subsampling mtry features at each node above or at
-#'   interactionDepth. The default is to use uniform probabilities.
-#' @param deepFeatureWeights used in place of featureWeights for splits below interactionDepth.
-#' @param observationWeights These denote the weights for each training observation
-#'   which determines how likely the observation is to be selected in each bootstrap
-#'   sample. This option is not allowed when sampling is done without replacement.
-#' @param splitratio Proportion of the training data used as the splitting
-#'   dataset. It is a ratio between 0 and 1. If the ratio is 1, then essentially
-#'   splitting dataset becomes the total entire sampled set and the averaging
-#'   dataset is empty. If the ratio is 0, then the splitting data set is empty
-#'   and all the data is used for the averaging data set (This is not a good
-#'   usage however since there will be no data available for splitting).
-#' @param seed random seed
-#' @param verbose if training process in verbose mode
-=======
 #' @param interactionDepth All splits at or above interaction depth must be on
 #'   variables that are not weighting variables (as provided by the interactionVariables argument).
 #' @param interactionVariables Indices of weighting variables.
@@ -552,39 +478,10 @@
 #'   This option increases diversity across trees.
 #' @param seed random seed
 #' @param verbose Indicator to train the forest in verbose mode
->>>>>>> 3dbdd133
 #' @param nthread Number of threads to train and predict the forest. The default
 #'   number is 0 which represents using all cores.
-#' @param splitrule only variance is implemented at this point and it contains
+#' @param splitrule Only variance is implemented at this point and it
 #'   specifies the loss function according to which the splits of random forest
-<<<<<<< HEAD
-#'   should be made
-#' @param middleSplit if the split value is taking the average of two feature
-#'   values. If false, it will take a point based on a uniform distribution
-#'   between two feature values. (Default = FALSE)
-#' @param doubleTree if the number of tree is doubled as averaging and splitting
-#'   data can be exchanged to create decorrelated trees. (Default = FALSE)
-#' @param reuseforestry pass in an `forestry` object which will recycle the
-#'   dataframe the old object created. It will save some space working on the
-#'   same dataset.
-#' @param maxObs The max number of observations to split on
-#' @param savable If TRUE, then RF is created in such a way that it can be
-#'   saved and loaded using save(...) and load(...). Setting it to TRUE
-#'   (default) will, however, take longer and it will use more memory. When
-#'   training many RF, it makes a lot of sense to set this to FALSE to save
-#'   time and memory.
-#' @param saveable deprecated. Do not use.
-#' @param linear Fit the model with a ridge regression or not
-#' @param linFeats Specify which features to split linearly on when using
-#'   linear (defaults to use all numerical features)
-#' @param monotonicConstraints Specifies monotonic relationships between the
-#'   continuous features and the outcome. Supplied as a vector of length p with
-#'   entries in 1,0,-1 which 1 indicating an increasing monotonic relationship,
-#'   -1 indicating a decreasing monotonic relationship, and 0 indicating no
-#'   relationship. Constraints supplied for categorical will be ignored.
-#' @param overfitPenalty Value to determine how much to penalize magnitude of
-#' coefficients in ridge regression
-=======
 #'   should be made.
 #' @param middleSplit Indicator of whether the split value is takes the average of two feature
 #'   values. If FALSE, it will take a point based on a uniform distribution
@@ -623,7 +520,6 @@
 #'   The default is FALSE.
 #' @param overfitPenalty Value to determine how much to penalize the magnitude
 #'   of coefficients in ridge regression when using linear splits.
->>>>>>> 3dbdd133
 #' @return A `forestry` object.
 #' @examples
 #' set.seed(292315)
@@ -659,48 +555,6 @@
 #'
 #' predict(forest, x)
 #' @note
-<<<<<<< HEAD
-#' Treatment of missing data
-#'
-#' When training the forest, if a splitting feature is missing for an
-#' observation, we assign that observation to the child node which has
-#' an average y closer to the observed y of the observation with the
-#' missing feature, and record how many observations with missingness
-#' went to each child.
-#'
-#' At predict time, if there were missing observations in a node at
-#' training time, we randomly assign an observation with a missing
-#' feature to a child node with probability proportional to the number
-#' of observations with a missing splitting variable that went to each
-#' child at training time. If there was no missingness at training
-#' time, we assign to the child nodes with probability proportional to
-#' the number of observations in each child node.
-#'
-#' This procedure is a generalization of the usual recommended
-#' approach to missingness for forests---i.e., at each point add a
-#' decision to send the NAs to the left, right or to split on NA
-#' versus no NA. This usual recommendation is heuristically equivalent
-#' to adding an indicator for each feature plus a recoding of each
-#' missing variable where the missigness is the maximum and then the
-#' minimum observed value. This recommendation, however, allows the
-#' method to pickup time effects for when variables are missing
-#' because of the indicator. We, therefore, do not allow splitting on
-#' NAs. This should increase MSE in training but hopefully allows for
-#' better learning of universal relationships. Importantly, it is
-#' straightforward to show that our approach is weakly dominant in
-#' expected MSE to the always left or right approach. We should also
-#' note that almost no software package actually implements even the
-#' usual recommended approach---e.g., ranger does not.
-#'
-#' In version 0.8.2.09, the procedure for identifying the best variable to split
-#' on when there is missing training data was modified. Previously candidate
-#' variables were evaluated by computing the MSE taken over all observations,
-#' including those for which the splitting variable was missing. In the current
-#' implementation we only use observations for which the splitting variable is
-#' not missing. The previous approach was biased towards splitting on variables
-#' with missingness because observations with a missing splitting variable are
-#' assigned to the leaf that minimized the MSE.
-=======
 #' Treatment of Missing Data
 #'
 #' In version 0.9.0.34, we have modified the handling of missing data. Instead of
@@ -710,7 +564,6 @@
 #' the potential splits, we will still respect monotonic constraints. So if we put all
 #' NA's to either side, and the resulting leaf nodes have means which violate
 #' the monotone constraints, the split will be rejected.
->>>>>>> 3dbdd133
 #' @export
 forestry <- function(x,
                      y,
@@ -748,11 +601,8 @@
                      linear = FALSE,
                      linFeats = 0:(ncol(x)-1),
                      monotonicConstraints = rep(0, ncol(x)),
-<<<<<<< HEAD
-=======
                      groups = NULL,
                      monotoneAvg = FALSE,
->>>>>>> 3dbdd133
                      overfitPenalty = 1,
                      doubleTree = FALSE,
                      reuseforestry = NULL,
@@ -813,10 +663,7 @@
       doubleTree = doubleTree,
       linFeats = linFeats,
       monotonicConstraints = monotonicConstraints,
-<<<<<<< HEAD
-=======
       groups = groups,
->>>>>>> 3dbdd133
       featureWeights = featureWeights,
       deepFeatureWeights = deepFeatureWeights,
       observationWeights = observationWeights,
@@ -838,8 +685,6 @@
   # Total number of obervations
   nObservations <- length(y)
   numColumns <- ncol(x)
-<<<<<<< HEAD
-=======
 
   groupsMapping <- list()
   if (!is.null(groups)) {
@@ -853,7 +698,6 @@
   } else {
     groupVector <- rep(0, nrow(x))
   }
->>>>>>> 3dbdd133
 
   if (is.null(reuseforestry)) {
     preprocessedData <- preprocess_training(x, y)
@@ -887,13 +731,9 @@
         deepFeatureWeights =  deepFeatureWeights,
         deepFeatureWeightsVariables = deepFeatureWeightsVariables,
         observationWeights = observationWeights,
-<<<<<<< HEAD
-        monotonicConstraints = monotonicConstraints
-=======
         monotonicConstraints = monotonicConstraints,
         groupMemberships = groupVector,
         monotoneAvg = monotoneAvg
->>>>>>> 3dbdd133
       )
 
       rcppForest <- rcpp_cppBuildInterface(
@@ -928,11 +768,8 @@
         deepFeatureWeightsVariables,
         observationWeights,
         monotonicConstraints,
-<<<<<<< HEAD
-=======
         groupVector,
         monotoneAvg,
->>>>>>> 3dbdd133
         hasNas,
         linear,
         overfitPenalty,
@@ -1048,11 +885,8 @@
         deepFeatureWeightsVariables = deepFeatureWeightsVariables,
         observationWeights,
         monotonicConstraints,
-<<<<<<< HEAD
-=======
         groupVector,
         monotoneAvg,
->>>>>>> 3dbdd133
         hasNas,
         linear,
         overfitPenalty,
@@ -1114,11 +948,7 @@
 #' @name multilayer-forestry
 #' @title Multilayer forestry
 #' @rdname multilayer-forestry
-<<<<<<< HEAD
-#' @description Construct a gradient boosted random forest.
-=======
 #' @description Construct a gradient boosted ensemble with random forest base learners.
->>>>>>> 3dbdd133
 #' @inheritParams forestry
 #' @param featureWeights weights used when subsampling features for nodes above or at interactionDepth.
 #' @param deepFeatureWeights weights used when subsampling features for nodes below interactionDepth.
@@ -1156,11 +986,8 @@
                      linear = FALSE,
                      linFeats = 0:(ncol(x)-1),
                      monotonicConstraints = rep(0, ncol(x)),
-<<<<<<< HEAD
-=======
                      groups = NULL,
                      monotoneAvg = FALSE,
->>>>>>> 3dbdd133
                      featureWeights = rep(1, ncol(x)),
                      deepFeatureWeights = featureWeights,
                      observationWeights = NULL,
@@ -1216,10 +1043,7 @@
       maxDepth = maxDepth,
       interactionDepth = maxDepth, # Make maxdepth for multilayer
       splitratio = splitratio,
-<<<<<<< HEAD
-=======
       OOBhonest = OOBhonest,
->>>>>>> 3dbdd133
       nthread = nthread,
       middleSplit = middleSplit,
       doubleTree = doubleTree,
@@ -1228,10 +1052,7 @@
       featureWeights = featureWeights,
       deepFeatureWeights = deepFeatureWeights,
       observationWeights = observationWeights,
-<<<<<<< HEAD
-=======
       groups = groups,
->>>>>>> 3dbdd133
       linear = linear,
       hasNas = hasNas)
 
@@ -1250,8 +1071,6 @@
   # Total number of obervations
   nObservations <- length(y)
   numColumns <- ncol(x)
-<<<<<<< HEAD
-=======
 
   groupsMapping <- list()
   if (!is.null(groups)) {
@@ -1264,7 +1083,6 @@
   } else {
     groupVector <- rep(0, nrow(x))
   }
->>>>>>> 3dbdd133
 
   if (is.null(reuseforestry)) {
     preprocessedData <- preprocess_training(x, y)
@@ -1297,13 +1115,9 @@
         deepFeatureWeights =  deepFeatureWeights,
         deepFeatureWeightsVariables = deepFeatureWeightsVariables,
         observationWeights = observationWeights,
-<<<<<<< HEAD
-        monotonicConstraints = monotonicConstraints
-=======
         monotonicConstraints = monotonicConstraints,
         groupMemberships = groupVector,
         monotoneAvg = monotoneAvg
->>>>>>> 3dbdd133
       )
 
       rcppForest <- rcpp_cppMultilayerBuildInterface(
@@ -1395,13 +1209,9 @@
           linFeats = linFeats,
           overfitPenalty = overfitPenalty,
           doubleTree = doubleTree,
-<<<<<<< HEAD
-          gammas = gammas
-=======
           groupsMapping = groupsMapping,
           gammas = gammas,
           groups = groupVector
->>>>>>> 3dbdd133
         )
       )
     },
@@ -1496,13 +1306,9 @@
           monotoneAvg = monotoneAvg,
           overfitPenalty = overfitPenalty,
           doubleTree = doubleTree,
-<<<<<<< HEAD
-          gammas = reuseforestry@gammas
-=======
           groupsMapping = reuseforestry@groupsMapping,
           gammas = reuseforestry@gammas,
           groups = groupVector
->>>>>>> 3dbdd133
         )
       )
     }, error = function(err) {
@@ -1521,17 +1327,6 @@
 #' @rdname predict-forestry
 #' @description Return the prediction from the forest.
 #' @param object A `forestry` object.
-<<<<<<< HEAD
-#' @param feature.new A data frame of testing predictors.
-#' @param aggregation How the individual tree predictions are aggregated:
-#'   `average` returns the mean of all trees in the forest; `weightMatrix`
-#'   returns a list consisting of "weightMatrix", the adaptive nearest neighbor
-#'   weights used to construct the predictions; "terminalNodes", a matrix where
-#'   the ith entry of the jth column is the index of the leaf node to which the
-#'   ith observation is assigned in the jth tree; and "sparse", a matrix
-#'   where the ith entry in the jth column is 1 if the ith observation in
-#'   feature.new is assigned to the jth leaf and 0 otherwise. In each tree the
-=======
 #' @param newdata A data frame of testing predictors.
 #' @param aggregation How the individual tree predictions are aggregated:
 #'   `average` returns the mean of all trees in the forest; `weightMatrix`
@@ -1542,15 +1337,11 @@
 #'   ith observation is assigned in the jth tree; and "sparse", a matrix
 #'   where the ith entry in the jth column is 1 if the ith observation in
 #'   newdata is assigned to the jth leaf and 0 otherwise. In each tree the
->>>>>>> 3dbdd133
 #'   leaves are indexed using a depth first ordering, and, in the "sparse"
 #'   representation, the first leaf in the second tree has column index one more than
 #'   the number of leaves in the first tree and so on. So, for example, if the
 #'   first tree has 5 leaves, the sixth column of the "sparse" matrix corresponds
 #'   to the first leaf in the second tree.
-<<<<<<< HEAD
-#' @param seed random seed
-=======
 #'   `oob` returns the out-of-bag predictions for the forest. We assume
 #'   that the ordering of the observations in newdata have not changed from
 #'   training. If the ordering has changed, we will get the wrong OOB indices.
@@ -1586,31 +1377,10 @@
 #'   predict(..., trees = c(1,2,2)) = (predict(..., trees = c(1)) +
 #'                                      2*predict(..., trees = c(2))) / 3.
 #'   note we must have exact = TRUE, and aggregation = "average" to use tree indices.
->>>>>>> 3dbdd133
 #' @param ... additional arguments.
 #' @return A vector of predicted responses.
 #' @export
 predict.forestry <- function(object,
-<<<<<<< HEAD
-                             feature.new,
-                             aggregation = "average", seed = as.integer(runif(1) * 10000), ...) {
-  # Preprocess the data. We only run the data checker if ridge is turned on, because even in the case where there were no NAs in train, we still want to predict.
-  forest_checker(object)
-  feature.new <- testing_data_checker(object, feature.new, object@hasNas)
-  feature.new <- as.data.frame(feature.new)
-
-  processed_x <- preprocess_testing(feature.new,
-                                    object@categoricalFeatureCols,
-                                    object@categoricalFeatureMapping)
-
-  # If option set to terminalNodes, we need to make matrix of ID's
-  rcppPrediction <- tryCatch({
-    rcpp_cppPredictInterface(object@forest, processed_x, aggregation, seed = seed)
-  }, error = function(err) {
-    print(err)
-    return(NULL)
-  })
-=======
                              newdata = NULL,
                              aggregation = "average",
                              seed = as.integer(runif(1) * 10000),
@@ -1776,7 +1546,6 @@
     colnames(rcppPrediction$coef) <- coef_names
   }
 
->>>>>>> 3dbdd133
   if (aggregation == "average") {
     return(rcppPrediction$prediction)
   } else if (aggregation == "oob") {
@@ -1784,20 +1553,8 @@
   } else if (aggregation == "doubleOOB") {
     return(rcppPrediction)
   } else if (aggregation == "weightMatrix") {
-    terminalNodes <- rcppPrediction$terminalNodes
-    nobs <- nrow(feature.new)
-    ntree <- object@ntree
-    sparse_rep <- matrix(nrow = nobs, ncol = 0)
-    for (i in 1:ntree) {
-      sparse_rep_single_tree <- matrix(data = rep(0, terminalNodes[nobs+1,i]),
-                                       nrow = nobs,
-                                       ncol = terminalNodes[nobs+1,i])
-      for (j in 1:nobs) {
-        sparse_rep_single_tree[j,terminalNodes[j,i]] <- 1
-      }
-      sparse_rep <- cbind(sparse_rep, sparse_rep_single_tree)
-    }
-    rcppPrediction[["sparse"]] <- sparse_rep
+    return(rcppPrediction)
+  } else if (aggregation == "coefs") {
     return(rcppPrediction)
   } else if (aggregation == "terminalNodes") {
     terminalNodes <- rcppPrediction$terminalNodes
@@ -1828,10 +1585,6 @@
 #' @param object A `multilayerForestry` object.
 #' @param newdata A data frame of testing predictors.
 #' @param aggregation How shall the leaf be aggregated. The default is to return
-<<<<<<< HEAD
-#'   the mean of the leave `average`. Other options are `weightMatrix`.
-#' @param seed random seed
-=======
 #'   the mean of the leave `average`. Other options are `weightMatrix` which
 #'   returns the adaptive nearest neighbor weights used to construct the predictions.
 #' @param seed random seed
@@ -1844,23 +1597,10 @@
 #'   varied orders as different threads finish at different times.
 #'   By default, exact is TRUE unless N > 100,000 or a custom aggregation
 #'   function is used.
->>>>>>> 3dbdd133
 #' @param ... additional arguments.
 #' @return A vector of predicted responses.
 #' @export
 predict.multilayerForestry <- function(object,
-<<<<<<< HEAD
-                             feature.new,
-                             aggregation = "average", seed = as.integer(runif(1) * 10000),
-                             ...) {
-  forest_checker(object)
-   # Preprocess the data. We only run the data checker if ridge is turned on, because even in the case where there were no NAs in train, we still want to predict.
-    if(object@linear) {
-      testing_data_checker(feature.new, FALSE)
-    }
-
-    processed_x <- preprocess_testing(feature.new,
-=======
                                        newdata,
                                        aggregation = "average",
                                        seed = as.integer(runif(1) * 10000),
@@ -1884,17 +1624,12 @@
     }
 
     processed_x <- preprocess_testing(newdata,
->>>>>>> 3dbdd133
                                       object@categoricalFeatureCols,
                                       object@categoricalFeatureMapping)
 
     rcppPrediction <- tryCatch({
-<<<<<<< HEAD
-      rcpp_cppMultilayerPredictInterface(object@forest, processed_x, aggregation, seed)
-=======
       rcpp_cppMultilayerPredictInterface(object@forest, processed_x,
                                          aggregation, seed, nthread, exact)
->>>>>>> 3dbdd133
     }, error = function(err) {
       print(err)
       return(NULL)
@@ -1913,13 +1648,9 @@
 #' getOOB-forestry
 #' @name getOOB-forestry
 #' @rdname getOOB-forestry
-<<<<<<< HEAD
-#' @description Calculate the out-of-bag error of a given forest.
-=======
 #' @description Calculate the out-of-bag error of a given forest. This is done
 #' by using the out-of-bag predictions for each observation, and calculating the
 #' MSE over the entire forest.
->>>>>>> 3dbdd133
 #' @param object A `forestry` object.
 #' @param noWarning flag to not display warnings
 #' @aliases getOOB,forestry-method
@@ -1951,8 +1682,6 @@
 
     return(rcppOOB)
 }
-<<<<<<< HEAD
-=======
 
 # -- Calculate Splitting Proportions -------------------------------------------
 #' getSplitProps-forestry
@@ -1988,7 +1717,6 @@
       }
     }
   }
->>>>>>> 3dbdd133
 
   # Aggregate by all trees inn forest
   count_totals <- apply(data, 2, sum)
@@ -2090,21 +1818,14 @@
 # -- Calculate Variable Importance ---------------------------------------------
 #' getVI-forestry
 #' @rdname getVI-forestry
-<<<<<<< HEAD
-#' @description Calculate increase in OOB for each shuffled feature for forest.
-=======
 #' @description Calculate the percentage increase in OOB error of the forest
 #'  when each feature is shuffled.
->>>>>>> 3dbdd133
 #' @param object A `forestry` object.
 #' @param noWarning flag to not display warnings
 #' @note No seed is passed to this function so it is
 #'   not possible in the current implementation to replicate the vector
 #'   permutations used when measuring feature importance.
-<<<<<<< HEAD
-=======
 #' @return The variable importance of the forest.
->>>>>>> 3dbdd133
 #' @export
 getVI <- function(object,
                            noWarning) {
@@ -2310,11 +2031,7 @@
 #' @param eta Downsampling rate. Default value is 2.
 #' @param verbose if tuning process in verbose mode
 #' @param seed random seed
-<<<<<<< HEAD
-#' @param nthread Number of threads to train and predict theforest. The default
-=======
 #' @param nthread Number of threads to train and predict the forest. The default
->>>>>>> 3dbdd133
 #'   number is 0 which represents using all cores.
 #' @return A `forestry` object
 #' @import stats
@@ -2575,10 +2292,7 @@
 #' @description When a `foresty` object is saved and then reloaded the Cpp
 #'   pointers for the data set and the Cpp forest have to be reconstructed
 #' @param object an object of class `forestry` or class `multilayerForestry`
-<<<<<<< HEAD
-=======
 #' @return Relinks the pointer to the correct C++ object.
->>>>>>> 3dbdd133
 #' @export
 relinkCPP_prt <- function(object) {
     # 1.) reconnect the data.frame to a cpp data.frame
@@ -2604,11 +2318,8 @@
           replace = object@replace,
           sampsize = object@sampsize,
           splitratio = object@splitratio,
-<<<<<<< HEAD
-=======
           OOBhonest = object@OOBhonest,
           doubleBootstrap = object@doubleBootstrap,
->>>>>>> 3dbdd133
           mtry = object@mtry,
           nodesizeSpl = object@nodesizeSpl,
           nodesizeAvg = object@nodesizeAvg,
@@ -2629,11 +2340,8 @@
           deepFeatureWeightsVariables = object@deepFeatureWeightsVariables,
           observationWeights = object@observationWeights,
           monotonicConstraints = object@monotonicConstraints,
-<<<<<<< HEAD
-=======
           groupMemberships = as.integer(object@groups),
           monotoneAvg = object@monotoneAvg,
->>>>>>> 3dbdd133
           linear = object@linear,
           overfitPenalty = object@overfitPenalty,
           doubleTree = object@doubleTree)
@@ -2661,11 +2369,8 @@
           replace = object@replace,
           sampsize = object@sampsize,
           splitratio = object@splitratio,
-<<<<<<< HEAD
-=======
           OOBhonest = object@OOBhonest,
           doubleBootstrap = object@doubleBootstrap,
->>>>>>> 3dbdd133
           mtry = object@mtry,
           nodesizeSpl = object@nodesizeSpl,
           nodesizeAvg = object@nodesizeAvg,
@@ -2684,11 +2389,8 @@
           deepFeatureWeightsVariables = object@deepFeatureWeightsVariables,
           observationWeights = object@observationWeights,
           monotonicConstraints = object@monotonicConstraints,
-<<<<<<< HEAD
-=======
           groupMemberships = as.integer(object@groups),
           monotoneAvg = object@monotoneAvg,
->>>>>>> 3dbdd133
           gammas = object@gammas,
           linear = object@linear,
           overfitPenalty = object@overfitPenalty,
@@ -2733,12 +2435,6 @@
 #' y_pred_before <- predict(forest, x)
 #'
 #' forest <- make_savable(forest)
-<<<<<<< HEAD
-#' saveForestry(forest, file = "forest.Rda")
-#' rm(forest)
-#'
-#' forest <- loadForestry("forest.Rda")
-=======
 #'
 #' wd <- tempdir()
 #
@@ -2746,7 +2442,6 @@
 #' rm(forest)
 #'
 #' forest <- loadForestry(file.path(wd, "forest.Rda"))
->>>>>>> 3dbdd133
 #'
 #' y_pred_after <- predict(forest, x)
 #'
