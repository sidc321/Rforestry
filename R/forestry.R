--- conflicted
+++ resolved
@@ -366,13 +366,10 @@
     doubleTree = "logical",
     groupsMapping = "list",
     groups = "numeric",
-<<<<<<< HEAD
     scale = "logical",
     colMeans = "numeric",
-    colSd = "numeric"
-=======
+    colSd = "numeric",
     minTreesPerGroup = "numeric"
->>>>>>> 10391f6d
   )
 )
 
@@ -419,13 +416,10 @@
     doubleTree = "logical",
     groupsMapping = "list",
     groups = "numeric",
-<<<<<<< HEAD
     scale = "logical",
     colMeans = "numeric",
-    colSd = "numeric"
-=======
+    colSd = "numeric",
     minTreesPerGroup = "numeric"
->>>>>>> 10391f6d
   )
 )
 
@@ -895,13 +889,10 @@
           doubleTree = doubleTree,
           groupsMapping = groupsMapping,
           groups = groupVector,
-<<<<<<< HEAD
           colMeans = colMeans,
           colSd = colSd,
-          scale = scale
-=======
+          scale = scale,
           minTreesPerGroup = minTreesPerGroup
->>>>>>> 10391f6d
         )
       )
     },
@@ -1032,13 +1023,10 @@
           doubleTree = doubleTree,
           groupsMapping = groupsMapping,
           groups = groupVector,
-<<<<<<< HEAD
           colMeans = colMeans,
           colSd = colSd,
-          scale = scale
-=======
+          scale = scale,
           minTreesPerGroup = minTreesPerGroup
->>>>>>> 10391f6d
         )
       )
     }, error = function(err) {
@@ -1348,13 +1336,10 @@
           groupsMapping = groupsMapping,
           gammas = gammas,
           groups = groupVector,
-<<<<<<< HEAD
           colMeans = colMeans,
           colSd = colSd,
-          scale = scale
-=======
+          scale = scale,
           minTreesPerGroup = minTreesPerGroup
->>>>>>> 10391f6d
         )
       )
     },
@@ -1475,13 +1460,10 @@
           groupsMapping = reuseforestry@groupsMapping,
           gammas = reuseforestry@gammas,
           groups = groupVector,
-<<<<<<< HEAD
           colMeans = colMeans,
           colSd = colSd,
-          scale = scale
-=======
+          scale = scale,
           minTreesPerGroup = minTreesPerGroup
->>>>>>> 10391f6d
         )
       )
     }, error = function(err) {
