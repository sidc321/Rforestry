--- conflicted
+++ resolved
@@ -349,11 +349,8 @@
   # Preprocess the data
   training_data_checker(x, y, ntree,replace, sampsize, mtry, nodesizeSpl,
                         nodesizeAvg, nodesizeStrictSpl, nodesizeStrictAvg,
-<<<<<<< HEAD
-                        maxDepth, splitratio, nthread, middleSplit, doubleTree)
-=======
-                        splitratio, nthread, middleSplit, doubleTree, linFeats)
->>>>>>> d86f2f86
+                        maxDepth, splitratio, nthread, middleSplit, doubleTree,
+                        linFeats)
   # Total number of obervations
   nObservations <- length(y)
   numColumns <- ncol(x)
