#' @include forestry.R

# ---plots a tree ----------------------------------------------------------
#' plot
#' @name plot-forestry
#' @title visualize a tree
#' @rdname plot-forestry
#' @description plots a tree in the forest.
#' @param x A forestry x.
<<<<<<< HEAD
#' @param tree.id Specifies the tree number that should be visulaized.
#' @param print.meta_dta Should the data for the plot be printed?
#' @param beta.char.len The length of the beta values in leaf node
#' representation.
=======
#' @param tree.id Specifies the tree number that should be visualized.
#' @param print.meta_dta A flag indicating whether the data for the plot should be printed.
#' @param beta.char.len The length of the beta values in leaf node
#'  representation. This is only required when plotting a forestry object with linear
#'  aggregation functions (linear = TRUE).
>>>>>>> 3dbdd133
#' @param ... additional arguments that are not used.
#' @return A plot of the specified tree in the forest.
#' @import glmnet
#' @examples
#' set.seed(292315)
#' rf <- forestry(x = iris[,-1],
#'                y = iris[, 1],
#'                nthread = 2)
#'
#' plot(x = rf)
#' plot(x = rf, tree.id = 2)
#' plot(x = rf, tree.id = 500)
#'
#' ridge_rf <- forestry(
#'   x = iris[,-1],
#'   y = iris[, 1],
#'   replace = FALSE,
#'   nodesizeStrictSpl = 10,
#'   mtry = 4,
#'   ntree = 1000,
#'   minSplitGain = .004,
#'   linear = TRUE,
#'   nthread = 2,
#'   overfitPenalty = 1.65,
#'   linFeats = 1:2)
#'
#' plot(x = ridge_rf)
#' plot(x = ridge_rf, tree.id = 2)
#' plot(x = ridge_rf, tree.id = 1000)
#'
#' @export
#' @import visNetwork
plot.forestry <- function(x, tree.id = 1, print.meta_dta = FALSE,
                          beta.char.len = 30, ...) {
  if (x@ntree < tree.id | 1 > tree.id) {
    stop("tree.id is too large or too small.")
  }

  forestry_tree <- make_savable(x)

  feat_names <- colnames(forestry_tree@processed_dta$processed_x)
  split_feat <- forestry_tree@R_forest[[tree.id]]$var_id
  split_val <- forestry_tree@R_forest[[tree.id]]$split_val

  # get info for the first node ------------------------------------------------
  root_is_leaf <- split_feat[1] < 0
  node_info <- data.frame(
    node_id = 1,
    is_leaf = root_is_leaf,
    parent = NA,
    left_child = ifelse(root_is_leaf, NA, 2),
    right_child = NA,
    split_feat = ifelse(root_is_leaf, NA, split_feat[1]),
    split_val = ifelse(root_is_leaf, NA, split_val[1]),
    num_splitting = ifelse(root_is_leaf, -split_feat[2], 0),
    num_averaging = ifelse(root_is_leaf, -split_feat[1], 0),
    level = 1)
  if (root_is_leaf) {
    split_feat <- split_feat[-(1:2)]
    split_val <- split_val[-1]
  } else {
    split_feat <- split_feat[-1]
    split_val <- split_val[-1]
  }

  # loop through split feat to get all the information -------------------------
  while (length(split_feat) != 0) {
    if (!node_info$is_leaf[nrow(node_info)]) {
      # previous node is not leaf => left child of previous node
      parent <- nrow(node_info)
      node_info$left_child[parent] <- nrow(node_info) + 1
    } else {
      # previous node is leaf => right child of last unfilled right
      parent <-
        max(node_info$node_id[!node_info$is_leaf &
                                is.na(node_info$right_child)])
      node_info$right_child[parent] <- nrow(node_info) + 1
    }
    if (split_feat[1] > 0) {
      # it is not a leaf
      node_info <- rbind(
        node_info,
        data.frame(
          node_id = nrow(node_info) + 1,
          is_leaf = FALSE,
          parent = parent,
          left_child = nrow(node_info) + 2,
          right_child = NA,
          split_feat = split_feat[1],
          split_val = split_val[1],
          num_splitting = 0,
          num_averaging = 0,
          level = node_info$level[parent] + 1
        )
      )
      split_feat <- split_feat[-1]
      split_val <- split_val[-1]
    } else {
      #split_feat[1] < 0
      node_info <- rbind(
        node_info,
        data.frame(
          node_id = nrow(node_info) + 1,
          is_leaf = TRUE,
          parent = parent,
          left_child = NA,
          right_child = NA,
          split_feat = NA,
          split_val = NA,
          num_splitting = -split_feat[2],
          num_averaging = -split_feat[1],
          level = node_info$level[parent] + 1
        )
      )
      split_feat <- split_feat[-(1:2)]
      split_val <- split_val[-1]
    }
  }

  for (i in nrow(node_info):1) {
    if (node_info$num_splitting[i] != 0) {
      node_info$num_splitting[node_info$parent[i]] <-
        node_info$num_splitting[node_info$parent[i]] + node_info$num_splitting[i]

      node_info$num_averaging[node_info$parent[i]] <-
        node_info$num_averaging[node_info$parent[i]] + node_info$num_averaging[i]
    }
  }


  # Save more information about the splits -------------------------------------
  feat_names <- colnames(forestry_tree@processed_dta$processed_x)
  node_info$feat_nm <- NA
  node_info$is_cat_feat <- NA
  node_info$cat_split_value <- NA
  if (sum(!is.na(node_info$split_feat)) != 0) {
    node_info$feat_nm <- feat_names[node_info$split_feat]
    cat_feats <- names(forestry_tree@processed_dta$categoricalFeatureCols_cpp)
    node_info$is_cat_feat <- node_info$feat_nm %in% cat_feats
    node_info$cat_split_value <- as.character(node_info$split_val)

    cat_feat_map <- forestry_tree@categoricalFeatureMapping
    if (length(cat_feat_map) > 0) {
      for (i in 1:length(cat_feat_map)) {
        # i = 1
        nodes_with_this_split <-
          node_info$split_feat == cat_feat_map[[i]]$categoricalFeatureCol &
          (!is.na(node_info$split_feat))

        node_info$cat_split_value[nodes_with_this_split] <-
          as.character(cat_feat_map[[i]]$uniqueFeatureValues[
            node_info$split_val[nodes_with_this_split]])
      }
    }
  }


  # get the observation ids per leaf -------------------------------------------
  ave_idx <- forestry_tree@R_forest[[tree.id]]$leafAveidx

  leaf_idx <- list()
  for (leaf_id in node_info$node_id[node_info$is_leaf]) {
    # leaf_id <- 4

    these_idces <- 1:(node_info$num_averaging[node_info$node_id == leaf_id])

    leaf_idx[[leaf_id]] <- ave_idx[these_idces]
    ave_idx <- ave_idx[-these_idces]
  }

  # Prepare data for VisNetwork ------------------------------------------------

  nodes <- data.frame(
    id = node_info$node_id,
    shape = ifelse(node_info$is_leaf,
                   "box", "circle"),
    label = ifelse(
      node_info$is_leaf,
      paste0(node_info$num_averaging, " Obs"),
      paste0(feat_names[node_info$split_feat])
    ),
    level = node_info$level
  )

  edges <- data.frame(
    from = node_info$parent,
    to = node_info$node_id,
    smooth = list(
      enabled = TRUE,
      type = "cubicBezier",
      roundness = .5
    )
  )
  edges <- edges[-1, ]


  edges$label =
    ifelse(
      floor(node_info$split_val[edges$from]) == node_info$split_val[edges$from],
      ifelse(
        node_info$left_child[edges$from] == edges$to,
        paste0(" = ", node_info$cat_split_value[edges$from]),
        paste0(" != ", node_info$cat_split_value[edges$from])
      ),
      ifelse(
        node_info$left_child[edges$from] == edges$to,
        paste0(" < ", round(node_info$split_val[edges$from], digits = 2)),
        paste0(" >= ", round(node_info$split_val[edges$from], digits = 2))
      )
    )

  edges$width = node_info$num_averaging[edges$to] /
    (node_info$num_averaging[1] / 4)

  # collect data for leaves ----------------------------------------------------
  nodes$label <- as.character(nodes$label)
  nodes$title <- as.character(nodes$label)


  dta_x <- forestry_tree@processed_dta$processed_x
  dta_y <- forestry_tree@processed_dta$y


  if (forestry_tree@linear) {
    # ridge forest
    for (leaf_id in node_info$node_id[node_info$is_leaf]) {
      # leaf_id = 5
      ###
      this_ds <- dta_x[leaf_idx[[leaf_id]],
                       forestry_tree@linFeats + 1]
      encoder <- onehot::onehot(this_ds)
      remat <- predict(encoder, this_ds)
      ###
      y_leaf <- dta_y[leaf_idx[[leaf_id]]]
      plm <- glmnet::glmnet(x = remat,
                            y = y_leaf,
                            lambda = forestry_tree@overfitPenalty * sd(y_leaf)/nrow(remat),
                            alpha	= 0)

      plm_pred <- predict(plm, type = "coef")
      plm_pred_names <- c("interc", colnames(remat))

      return_char <- character()
      for (i in 1:length(plm_pred)) {
        return_char <- paste0(return_char,
                              substr(plm_pred_names[i], 1, beta.char.len), " ",
                              round(plm_pred[i], 2), "<br>")
      }
      nodes$title[leaf_id] <- paste0(nodes$label[leaf_id],
                                     "<br> R2 = ",
                                     plm$dev.ratio,
                                     "<br>========<br>",
                                     return_char)
      nodes$label[leaf_id] <- paste0(nodes$label[leaf_id],
                                     "\n R2 = ",
                                     round(plm$dev.ratio, 3),
                                     "\n=======\nm = ",
                                     round(mean(dta_y[leaf_idx[[leaf_id]]]), 5))
    }
  } else {
    # not ridge forest
    for (leaf_id in node_info$node_id[node_info$is_leaf]) {
      nodes$label[leaf_id] <- paste0(nodes$label[leaf_id], "\n=======\nm = ",
                                     round(mean(dta_y[leaf_idx[[leaf_id]]]), 5))
    }
  }

  # defines a colors -----------------------------------------------------------
  split_vals <- node_info$split_feat
  split_vals <- ifelse(is.na(split_vals), 0, split_vals)
  split_vals <- factor(split_vals)
  color_code <- grDevices::terrain.colors(n = length(feat_names) + 1,
                                          alpha = .7)
  names(color_code) <- as.character(0:(length(feat_names)))
  nodes$color <- color_code[split_vals]

  # Plot the actual node -------------------------------------------------------
  (p1 <-
    visNetwork(
      nodes,
      edges,
      width = "100%",
      height = "800px",
      main = paste("Tree", tree.id)
    ) %>%
    visEdges(arrows = "to") %>%
    visHierarchicalLayout() %>% visExport(type = "pdf", name = "ridge_tree"))

  if (print.meta_dta) print(node_info)
  return(p1)
}<|MERGE_RESOLUTION|>--- conflicted
+++ resolved
@@ -7,18 +7,11 @@
 #' @rdname plot-forestry
 #' @description plots a tree in the forest.
 #' @param x A forestry x.
-<<<<<<< HEAD
-#' @param tree.id Specifies the tree number that should be visulaized.
-#' @param print.meta_dta Should the data for the plot be printed?
-#' @param beta.char.len The length of the beta values in leaf node
-#' representation.
-=======
 #' @param tree.id Specifies the tree number that should be visualized.
 #' @param print.meta_dta A flag indicating whether the data for the plot should be printed.
 #' @param beta.char.len The length of the beta values in leaf node
 #'  representation. This is only required when plotting a forestry object with linear
 #'  aggregation functions (linear = TRUE).
->>>>>>> 3dbdd133
 #' @param ... additional arguments that are not used.
 #' @return A plot of the specified tree in the forest.
 #' @import glmnet
