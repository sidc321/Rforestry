--- conflicted
+++ resolved
@@ -22,13 +22,10 @@
     std::vector<int>* v
 );
 
-<<<<<<< HEAD
-=======
 double square(
     double x
 );
 
->>>>>>> 3dbdd133
 
 struct tree_info {
   std::vector< int > var_id;
@@ -50,13 +47,10 @@
   std::vector< int > naRightCount;
   // Contains the count of NA's which fell to the right for each split value
   // (-1 indicates leaf node, 0 indicates no NA's fell that way)
-<<<<<<< HEAD
-=======
   unsigned int seed;
   // The seed that the tree was given (this uniquely identifies each tree
   // so that we can tell them apart. Very important for prediction when
   // exact = TRUE as we must aggregate the trees in the right order)
->>>>>>> 3dbdd133
 };
 
 // Contains the information to help with monotonic constraints on splitting
