#include <RcppArmadillo.h>
#include "RFNode.h"
#include <mutex>
#include <thread>
#include "utils.h"

std::mutex mutex_weightMatrix;


RFNode::RFNode():
  _averagingSampleIndex(nullptr), _splittingSampleIndex(nullptr),
  _splitFeature(0), _splitValue(0),
  _leftChild(nullptr), _rightChild(nullptr),
  _averageCount(0), _splitCount(0) {}

RFNode::~RFNode() {
  //  std::cout << "RFNode() destructor is called." << std::endl;
};

void RFNode::setLeafNode(
  std::unique_ptr< std::vector<size_t> > averagingSampleIndex,
  std::unique_ptr< std::vector<size_t> > splittingSampleIndex
) {
  if (
      (*averagingSampleIndex).size() == 0 &&
        (*splittingSampleIndex).size() == 0
  ) {
    throw std::runtime_error("Intend to create an empty node.");
  }
  // Give the ownership of the index pointer to the RFNode object
  this->_averagingSampleIndex = std::move(averagingSampleIndex);
  this->_averageCount = (*_averagingSampleIndex).size();
  this->_splittingSampleIndex = std::move(splittingSampleIndex);
  this->_splitCount = (*_splittingSampleIndex).size();
}

void RFNode::setSplitNode(
  size_t splitFeature,
  double splitValue,
  std::unique_ptr< RFNode > leftChild,
  std::unique_ptr< RFNode > rightChild
) {
  // Split node constructor
  _averageCount = 0;
  _splitCount = 0;
  _splitFeature = splitFeature;
  _splitValue = splitValue;
  // Give the ownership of the child pointer to the RFNode object
  _leftChild = std::move(leftChild);
  _rightChild = std::move(rightChild);
}

void RFNode::ridgePredict(
  std::vector<float> &outputPrediction,
  std::vector<size_t>* updateIndex,
  std::vector< std::vector<float> >* xNew,
  DataFrame* trainingData,
  float lambda
) {


  //Observations to do regression with
  std::vector<size_t>* leafObs = getAveragingIndex();

  //Number of linear features in training data
  size_t dimension = (trainingData->getLinObsData((*leafObs)[0])).size();

  arma::Mat<float> x(leafObs->size(),
                     dimension + 1);

  arma::Mat<float> identity(dimension + 1,
                            dimension + 1);
  identity.eye();

  //Don't penalize intercept
  identity(dimension, dimension) = 0.0;

  std::vector<float> outcomePoints;
  std::vector<float> currentObservation;

  //Contruct X and outcome vector
  for (size_t i = 0; i < leafObs->size(); i++) {
    currentObservation = trainingData->getLinObsData((*leafObs)[i]);
    currentObservation.push_back(1.0);

    x.row(i) = arma::conv_to<arma::Row<float> >::from(currentObservation);

    outcomePoints.push_back(trainingData->getOutcomePoint((*leafObs)[i]));
  }

  arma::Mat<float> y(outcomePoints.size(),
                     1);
  y.col(0) = arma::conv_to<arma::Col<float> >::from(outcomePoints);

  //Compute XtX + lambda * I * Y = C
  arma::Mat<float> coefficients = (x.t() * x +
                                  identity * lambda).i() * x.t() * y;

  //Map xNew into Eigen matrix
  arma::Mat<float> xn(updateIndex->size(),
                      dimension + 1);

  size_t index = 0;
  for (std::vector<size_t>::iterator it = updateIndex->begin();
       it != updateIndex->end();
       ++it) {

    std::vector<float> newObservation;
    for (size_t i = 0; i < dimension; i++) {
      newObservation.push_back((*xNew)[i][*it]);
    }
    newObservation.push_back(1.0);

    xn.row(index) = arma::conv_to<arma::Row<float> >::from(newObservation);
    index++;
  }

  //Multiply xNew * coefficients = result
  arma::Mat<float> predictions = xn * coefficients;

  for (size_t i = 0; i < updateIndex->size(); i++) {
    outputPrediction[(*updateIndex)[i]] = predictions(i, 0);
  }
}

void RFNode::predict(
  std::vector<float> &outputPrediction,
  std::vector<size_t>* updateIndex,
  std::vector< std::vector<float> >* xNew,
  DataFrame* trainingData,
  arma::Mat<float>* weightMatrix,
  bool ridgeRF,
  float lambda
) {

  // If the node is a leaf, aggregate all its averaging data samples
  if (is_leaf()) {

      if (ridgeRF) {

      //Use ridgePredict (fit linear model on leaf avging obs + evaluate it)
      ridgePredict(outputPrediction,
                   updateIndex,
                   xNew,
                   trainingData,
                   lambda);
      } else {

      // Calculate the mean of current node
      float predictedMean = (*trainingData).partitionMean(getAveragingIndex());
<<<<<<< HEAD
      
=======
>>>>>>> d783cc50

      // Give all updateIndex the mean of the node as prediction values
      for (
        std::vector<size_t>::iterator it = (*updateIndex).begin();
        it != (*updateIndex).end();
        ++it
      ) {
        outputPrediction[*it] = predictedMean;
      }
    }

    if(weightMatrix){
      // If weightMatrix is not a NULL pointer, then we want to update it,
      // because we have choosen aggregation = "weightmatrix".
      std::vector<size_t> idx_in_leaf =
        (*trainingData).get_all_row_idx(getAveragingIndex());
      // The following will lock the access to weightMatrix
      std::lock_guard<std::mutex> lock(mutex_weightMatrix);
      for (
          std::vector<size_t>::iterator it = (*updateIndex).begin();
          it != (*updateIndex).end();
          ++it ) {
        for (size_t i = 0; i<idx_in_leaf.size(); i++) {
          (*weightMatrix)(*it, idx_in_leaf[i] - 1) =
          (*weightMatrix)(*it, idx_in_leaf[i] - 1) +
          (double) 1.0 / idx_in_leaf.size();
        }
      }
    }

  } else {

    // Separate prediction tasks to two children
    std::vector<size_t>* leftPartitionIndex = new std::vector<size_t>();
    std::vector<size_t>* rightPartitionIndex = new std::vector<size_t>();

    // Test if the splitting feature is categorical
    std::vector<size_t> categorialCols = *(*trainingData).getCatCols();
    if (
      std::find(
        categorialCols.begin(),
        categorialCols.end(),
        getSplitFeature()
      ) != categorialCols.end()
    ){

      // If the splitting feature is categorical, split by (==) or (!=)
      for (
        std::vector<size_t>::iterator it = (*updateIndex).begin();
        it != (*updateIndex).end();
        ++it
      ) {
        if ((*xNew)[getSplitFeature()][*it] == getSplitValue()) {
          (*leftPartitionIndex).push_back(*it);
        } else {
          (*rightPartitionIndex).push_back(*it);
        }
      }

    } else {

      // For non-categorical, split to left (<) and right (>=) according to the
      // split value
      for (
        std::vector<size_t>::iterator it = (*updateIndex).begin();
        it != (*updateIndex).end();
        ++it
      ) {
        if ((*xNew)[getSplitFeature()][*it] < getSplitValue()) {
          (*leftPartitionIndex).push_back(*it);
        } else {
          (*rightPartitionIndex).push_back(*it);
        }
      }

    }

    // Recursively get predictions from its children
    if ((*leftPartitionIndex).size() > 0) {
      (*getLeftChild()).predict(
        outputPrediction,
        leftPartitionIndex,
        xNew,
        trainingData,
        weightMatrix,
        ridgeRF,
        lambda
      );
    }
    if ((*rightPartitionIndex).size() > 0) {
      (*getRightChild()).predict(
        outputPrediction,
        rightPartitionIndex,
        xNew,
        trainingData,
        weightMatrix,
        ridgeRF,
        lambda
      );
    }

    delete(leftPartitionIndex);
    delete(rightPartitionIndex);

  }

}

bool RFNode::is_leaf() {
  int ave_ct = getAverageCount();
  int spl_ct = getSplitCount();
  if (
      (ave_ct == 0 && spl_ct != 0) ||(ave_ct != 0 && spl_ct == 0)
  ) {
    throw std::runtime_error(
        "Average count or Split count is 0, while the other is not!"
        );
  }
  return !(ave_ct == 0 && spl_ct == 0);
}

void RFNode::printSubtree(int indentSpace) {

  // Test if the node is leaf node
  if (is_leaf()) {

    // Print count of samples in the leaf node
    std::cout << std::string((unsigned long) indentSpace, ' ')
              << "Leaf Node: # of split samples = "
              << getSplitCount()
              << ", # of average samples = "
              << getAverageCount()
              << std::endl;

  } else {

    // Print split feature and split value
    std::cout << std::string((unsigned long) indentSpace, ' ')
              << "Tree Node: split feature = "
              << getSplitFeature()
              << ", split value = "
              << getSplitValue()
              << std::endl;
    // Recursively calling its children
    (*getLeftChild()).printSubtree(indentSpace+2);
    (*getRightChild()).printSubtree(indentSpace+2);

  }
}

// -----------------------------------------------------------------------------

void RFNode::write_node_info(
    std::unique_ptr<tree_info> & treeInfo,
    DataFrame* trainingData
){
  if (is_leaf()) {
    // If it is a leaf: set everything to be 0
    treeInfo->var_id.push_back(-getAveragingIndex()->size());
    treeInfo->var_id.push_back(-getSplittingIndex()->size());
    treeInfo->split_val.push_back(0);

    std::vector<size_t> idx_in_leaf_Ave = *getAveragingIndex();
    for (size_t i = 0; i<idx_in_leaf_Ave.size(); i++) {
      treeInfo->leafAveidx.push_back(idx_in_leaf_Ave[i] + 1);
    }

    std::vector<size_t> idx_in_leaf_Spl = *getSplittingIndex();
    for (size_t i = 0; i<idx_in_leaf_Spl.size(); i++) {
      treeInfo->leafSplidx.push_back(idx_in_leaf_Spl[i] + 1);
    }


  } else {
    // If it is a usual node: remember split var and split value and recursively
    // call write_node_info on the left and the right child.
    treeInfo->var_id.push_back(getSplitFeature() + 1);
    treeInfo->split_val.push_back(getSplitValue());

    getLeftChild()->write_node_info(treeInfo, trainingData);
    getRightChild()->write_node_info(treeInfo, trainingData);
  }
  return;
}<|MERGE_RESOLUTION|>--- conflicted
+++ resolved
@@ -148,10 +148,6 @@
 
       // Calculate the mean of current node
       float predictedMean = (*trainingData).partitionMean(getAveragingIndex());
-<<<<<<< HEAD
-      
-=======
->>>>>>> d783cc50
 
       // Give all updateIndex the mean of the node as prediction values
       for (
