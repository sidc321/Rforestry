#ifndef HTECPP_RFTREE_H
#define HTECPP_RFTREE_H

#include <iostream>
#include <vector>
#include <string>
#include <random>
#include <chrono>
#include "DataFrame.h"
#include "RFNode.h"
#include "utils.h"
#include <RcppArmadillo.h>

class forestryTree {

public:
  forestryTree();
  virtual ~forestryTree();

  forestryTree(
    DataFrame* trainingData,
    size_t mtry,
    size_t minNodeSizeSpt,
    size_t minNodeSizeAvg,
    size_t minNodeSizeToSplitSpt,
    size_t minNodeSizeToSplitAvg,
    double minSplitGain,
    size_t maxDepth,
    size_t interactionDepth,
    std::unique_ptr< std::vector<size_t> > splittingSampleIndex,
    std::unique_ptr< std::vector<size_t> > averagingSampleIndex,
    std::mt19937_64& random_number_generator,
    bool splitMiddle,
    size_t maxObs,
    bool hasNas,
    bool linear,
    double overfitPenalty,
    unsigned int seed
  );

  // This tree is only for testing purpose
  void setDummyTree(
    size_t mtry,
    size_t minNodeSizeSpt,
    size_t minNodeSizeAvg,
    size_t minNodeSizeToSplitSpt,
    size_t minNodeSizeToSplitAvg,
    double minSplitGain,
    size_t maxDepth,
    size_t interactionDepth,
    std::unique_ptr< std::vector<size_t> > splittingSampleIndex,
    std::unique_ptr< std::vector<size_t> > averagingSampleIndex,
    double overfitPenalty
  );

  void predict(
    std::vector<double> &outputPrediction,
    std::vector<int>* terminalNodes,
<<<<<<< HEAD
=======
    std::vector< std::vector<double> > &outputCoefficients,
>>>>>>> 3dbdd133
    std::vector< std::vector<double> >* xNew,
    DataFrame* trainingData,
    arma::Mat<double>* weightMatrix = NULL,
    bool linear = false,
<<<<<<< HEAD
    unsigned int seed = 44
=======
    unsigned int seed = 44,
    size_t nodesizeStrictAvg = 1
>>>>>>> 3dbdd133
  );

  std::unique_ptr<tree_info> getTreeInfo(
      DataFrame* trainingData
  );

  void reconstruct_tree(
      size_t mtry,
      size_t minNodeSizeSpt,
      size_t minNodeSizeAvg,
      size_t minNodeSizeToSplitSpt,
      size_t minNodeSizeToSplitAvg,
      double minSplitGain,
      size_t maxDepth,
      size_t interactionDepth,
      bool hasNas,
      bool linear,
      double overfitPenalty,
<<<<<<< HEAD
=======
      unsigned int seed,
>>>>>>> 3dbdd133
      std::vector<size_t> categoricalFeatureColsRcpp,
      std::vector<int> var_ids,
      std::vector<double> split_vals,
      std::vector<int> naLeftCounts,
      std::vector<int> naRightCounts,
      std::vector<size_t> leafAveidxs,
      std::vector<size_t> leafSplidxs,
      std::vector<size_t> averagingSampleIndex,
      std::vector<size_t> splittingSampleIndex);

  void recursive_reconstruction(
      RFNode* currentNode,
      std::vector<int> * var_ids,
      std::vector<double> * split_vals,
      std::vector<size_t> * leafAveidxs,
      std::vector<size_t> * leafSplidxs,
      std::vector<int> * naLeftCounts,
      std::vector<int> * naRightCounts
  );

  void recursivePartition(
    RFNode* rootNode,
    std::vector<size_t>* averagingSampleIndex,
    std::vector<size_t>* splittingSampleIndex,
    DataFrame* trainingData,
    std::mt19937_64& random_number_generator,
    size_t depth,
    bool splitMiddle,
    size_t maxObs,
    bool linear,
    double overfitPenalty,
    std::shared_ptr< arma::Mat<double> > gtotal,
    std::shared_ptr< arma::Mat<double> > stotal,
    bool monotone_splits,
    monotonic_info monotone_details
  );

  void selectBestFeature(
<<<<<<< HEAD
    size_t& bestSplitFeature,
    double& bestSplitValue,
    double& bestSplitLoss,
    arma::Mat<double> &bestSplitGL,
    arma::Mat<double> &bestSplitGR,
    arma::Mat<double> &bestSplitSL,
    arma::Mat<double> &bestSplitSR,
    std::vector<size_t>* featureList,
    std::vector<size_t>* averagingSampleIndex,
    std::vector<size_t>* splittingSampleIndex,
    DataFrame* trainingData,
    std::mt19937_64& random_number_generator,
    bool splitMiddle,
    size_t maxObs,
    bool linear,
    double overfitPenalty,
    std::shared_ptr< arma::Mat<double> > gtotal,
    std::shared_ptr< arma::Mat<double> > stotal,
    bool monotone_splits,
    monotonic_info &monotone_details
=======
      size_t &bestSplitFeature,
      double &bestSplitValue,
      double &bestSplitLoss,
      int &bestSplitNaDir,
      arma::Mat<double> &bestSplitGL,
      arma::Mat<double> &bestSplitGR,
      arma::Mat<double> &bestSplitSL,
      arma::Mat<double> &bestSplitSR,
      std::vector<size_t>* featureList,
      std::vector<size_t>* averagingSampleIndex,
      std::vector<size_t>* splittingSampleIndex,
      DataFrame* trainingData,
      std::mt19937_64& random_number_generator,
      bool splitMiddle,
      size_t maxObs,
      bool linear,
      double overfitPenalty,
      std::shared_ptr< arma::Mat<double> > gtotal,
      std::shared_ptr< arma::Mat<double> > stotal,
      bool monotone_splits,
      monotonic_info &monotone_details
>>>>>>> 3dbdd133
  );

  void initializelinear(
      DataFrame* trainingData,
      arma::Mat<double>& gTotal,
      arma::Mat<double>& sTotal,
      size_t numLinearFeatures,
      std::vector<size_t>* splitIndexes
  );

  void printTree();

  void trainTiming();

  void getOOBindex(
    std::vector<size_t> &outputOOBIndex,
    size_t nRows
<<<<<<< HEAD
=======
  );

  void getDoubleOOBIndex(
      std::vector<size_t> &outputOOBIndex,
      size_t nRows
  );

  void getOOBhonestIndex(
      std::vector<size_t> &outputOOBIndex,
      size_t nRows
  );

  void getOOGIndex(
      std::vector<size_t> &outputOOBIndex,
      std::vector<size_t> groupMemberships,
      size_t nRows
>>>>>>> 3dbdd133
  );

  void getOOBPrediction(
    std::vector<double> &outputOOBPrediction,
    std::vector<size_t> &outputOOBCount,
<<<<<<< HEAD
    DataFrame* trainingData
=======
    DataFrame* trainingData,
    bool OOBhonest,
    bool doubleOOB,
    size_t nodesizeStrictAvg,
    std::vector< std::vector<double> >* xNew,
    arma::Mat<double>* weightMatrix
>>>>>>> 3dbdd133
  );

  void getShuffledOOBPrediction(
      std::vector<double> &outputOOBPrediction,
      std::vector<size_t> &outputOOBCount,
      DataFrame* trainingData,
      size_t shuffleFeature,
      std::mt19937_64& random_number_generator,
      size_t nodesizeStrictAvg
  );

  size_t getMtry() {
    return _mtry;
  }

  size_t getMinNodeSizeSpt() {
    return _minNodeSizeSpt;
  }

  size_t getMinNodeSizeAvg() {
    return _minNodeSizeAvg;
  }

  size_t getMinNodeSizeToSplitSpt() {
    return _minNodeSizeToSplitSpt;
  }

  size_t getMinNodeSizeToSplitAvg() {
    return _minNodeSizeToSplitAvg;
  }

  double getMinSplitGain() {
    return _minSplitGain;
  }

  size_t getMaxDepth() {
    return _maxDepth;
  }

  size_t getInteractionDepth() {
    return _interactionDepth;
  }

  std::vector<size_t>* getSplittingIndex() {
    return _splittingSampleIndex.get();
  }

  std::vector<size_t>* getAveragingIndex() {
    return _averagingSampleIndex.get();
  }

  RFNode* getRoot() {
    return _root.get();
  }

  double getOverfitPenalty() {
    return _overfitPenalty;
  }

  unsigned int getSeed() {
    return _seed;
  }

  bool gethasNas() {
    return _hasNas;
  }

  void assignNodeId(size_t& node_i) {
    node_i = ++_nodeCount;
  }

  size_t getNodeCount() {
    return _nodeCount;
  }

private:
  size_t _mtry;
  size_t _minNodeSizeSpt;
  size_t _minNodeSizeAvg;
  size_t _minNodeSizeToSplitSpt;
  size_t _minNodeSizeToSplitAvg;
  double _minSplitGain;
  size_t _maxDepth;
  size_t _interactionDepth;
  std::unique_ptr< std::vector<size_t> > _averagingSampleIndex;
  std::unique_ptr< std::vector<size_t> > _splittingSampleIndex;
  std::unique_ptr< RFNode > _root;
  bool _hasNas;
  bool _linear;
  double _overfitPenalty;
  unsigned int _seed;
  size_t _nodeCount;
};


#endif //HTECPP_RFTREE_H<|MERGE_RESOLUTION|>--- conflicted
+++ resolved
@@ -56,20 +56,13 @@
   void predict(
     std::vector<double> &outputPrediction,
     std::vector<int>* terminalNodes,
-<<<<<<< HEAD
-=======
     std::vector< std::vector<double> > &outputCoefficients,
->>>>>>> 3dbdd133
     std::vector< std::vector<double> >* xNew,
     DataFrame* trainingData,
     arma::Mat<double>* weightMatrix = NULL,
     bool linear = false,
-<<<<<<< HEAD
-    unsigned int seed = 44
-=======
     unsigned int seed = 44,
     size_t nodesizeStrictAvg = 1
->>>>>>> 3dbdd133
   );
 
   std::unique_ptr<tree_info> getTreeInfo(
@@ -88,10 +81,7 @@
       bool hasNas,
       bool linear,
       double overfitPenalty,
-<<<<<<< HEAD
-=======
       unsigned int seed,
->>>>>>> 3dbdd133
       std::vector<size_t> categoricalFeatureColsRcpp,
       std::vector<int> var_ids,
       std::vector<double> split_vals,
@@ -130,28 +120,6 @@
   );
 
   void selectBestFeature(
-<<<<<<< HEAD
-    size_t& bestSplitFeature,
-    double& bestSplitValue,
-    double& bestSplitLoss,
-    arma::Mat<double> &bestSplitGL,
-    arma::Mat<double> &bestSplitGR,
-    arma::Mat<double> &bestSplitSL,
-    arma::Mat<double> &bestSplitSR,
-    std::vector<size_t>* featureList,
-    std::vector<size_t>* averagingSampleIndex,
-    std::vector<size_t>* splittingSampleIndex,
-    DataFrame* trainingData,
-    std::mt19937_64& random_number_generator,
-    bool splitMiddle,
-    size_t maxObs,
-    bool linear,
-    double overfitPenalty,
-    std::shared_ptr< arma::Mat<double> > gtotal,
-    std::shared_ptr< arma::Mat<double> > stotal,
-    bool monotone_splits,
-    monotonic_info &monotone_details
-=======
       size_t &bestSplitFeature,
       double &bestSplitValue,
       double &bestSplitLoss,
@@ -173,7 +141,6 @@
       std::shared_ptr< arma::Mat<double> > stotal,
       bool monotone_splits,
       monotonic_info &monotone_details
->>>>>>> 3dbdd133
   );
 
   void initializelinear(
@@ -191,8 +158,6 @@
   void getOOBindex(
     std::vector<size_t> &outputOOBIndex,
     size_t nRows
-<<<<<<< HEAD
-=======
   );
 
   void getDoubleOOBIndex(
@@ -209,22 +174,17 @@
       std::vector<size_t> &outputOOBIndex,
       std::vector<size_t> groupMemberships,
       size_t nRows
->>>>>>> 3dbdd133
   );
 
   void getOOBPrediction(
     std::vector<double> &outputOOBPrediction,
     std::vector<size_t> &outputOOBCount,
-<<<<<<< HEAD
-    DataFrame* trainingData
-=======
     DataFrame* trainingData,
     bool OOBhonest,
     bool doubleOOB,
     size_t nodesizeStrictAvg,
     std::vector< std::vector<double> >* xNew,
     arma::Mat<double>* weightMatrix
->>>>>>> 3dbdd133
   );
 
   void getShuffledOOBPrediction(
