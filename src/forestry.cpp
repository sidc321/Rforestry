// [[Rcpp::depends(RcppThread)]]
// [[Rcpp::plugins(cpp11)]]
#include "forestry.h"
#include "utils.h"
#include <RcppThread.h>
#include <random>
#include <thread>
#include <mutex>
#include <RcppArmadillo.h>
#define DOPARELLEL true


forestry::forestry():
  _trainingData(nullptr), _ntree(0), _replace(0), _sampSize(0),
  _splitRatio(0),_OOBhonest(0),_mtry(0), _minNodeSizeSpt(0), _minNodeSizeAvg(0),
  _minNodeSizeToSplitSpt(0), _minNodeSizeToSplitAvg(0), _minSplitGain(0),
<<<<<<< HEAD
  _maxDepth(0), _interactionDepth(0), _forest(nullptr), _seed(0), _verbose(0), _nthread(0),
  _OOBError(0), _splitMiddle(0), _doubleTree(0){};
=======
  _maxDepth(0), _interactionDepth(0), _forest(nullptr), _seed(0), _verbose(0),
  _nthread(0), _OOBError(0), _splitMiddle(0), _doubleTree(0){};
>>>>>>> 3dbdd133

forestry::~forestry(){
//  for (std::vector<forestryTree*>::iterator it = (*_forest).begin();
//       it != (*_forest).end();
//       ++it) {
//    delete(*it);
//  }
//  std::cout << "forestry() destructor is called." << std::endl;
};

forestry::forestry(
  DataFrame* trainingData,
  size_t ntree,
  bool replace,
  size_t sampSize,
  double splitRatio,
<<<<<<< HEAD
=======
  bool OOBhonest,
  bool doubleBootstrap,
>>>>>>> 3dbdd133
  size_t mtry,
  size_t minNodeSizeSpt,
  size_t minNodeSizeAvg,
  size_t minNodeSizeToSplitSpt,
  size_t minNodeSizeToSplitAvg,
  double minSplitGain,
  size_t maxDepth,
  size_t interactionDepth,
  unsigned int seed,
  size_t nthread,
  bool verbose,
  bool splitMiddle,
  size_t maxObs,
  bool hasNas,
  bool linear,
  double overfitPenalty,
  bool doubleTree
){
  this->_trainingData = trainingData;
  this->_ntree = 0;
  this->_replace = replace;
  this->_sampSize = sampSize;
  this->_splitRatio = splitRatio;
  this->_OOBhonest = OOBhonest;
  this->_doubleBootstrap = doubleBootstrap;
  this->_mtry = mtry;
  this->_minNodeSizeAvg = minNodeSizeAvg;
  this->_minNodeSizeSpt = minNodeSizeSpt;
  this->_minNodeSizeToSplitAvg = minNodeSizeToSplitAvg;
  this->_minNodeSizeToSplitSpt = minNodeSizeToSplitSpt;
  this->_minSplitGain = minSplitGain;
  this->_maxDepth = maxDepth;
  this->_interactionDepth = interactionDepth;
  this->_seed = seed;
  this->_nthread = nthread;
  this->_verbose = verbose;
  this->_splitMiddle = splitMiddle;
  this->_maxObs = maxObs;
  this->_hasNas = hasNas;
  this->_linear = linear;
  this->_overfitPenalty = overfitPenalty;
  this->_doubleTree = doubleTree;

  if (splitRatio > 1 || splitRatio < 0) {
    throw std::runtime_error("splitRatio shoule be between 0 and 1.");
  }

  size_t splitSampleSize = (size_t) (getSplitRatio() * sampSize);
  size_t averageSampleSize;
  if (splitRatio == 1 || splitRatio == 0) {
    averageSampleSize = splitSampleSize;
  } else {
    averageSampleSize = sampSize - splitSampleSize;
  }

  if (
    splitSampleSize < minNodeSizeToSplitSpt ||
    averageSampleSize < minNodeSizeToSplitAvg
  ) {
    throw std::runtime_error("splitRatio too big or too small.");
  }

  if (
    overfitPenalty < 0
  ) {
    throw std::runtime_error("overfitPenalty cannot be negative");
  }

  if (
      linear && hasNas
  ) {
    throw std::runtime_error("Imputation for missing values cannot be done for ridge splitting");
  }

  std::unique_ptr< std::vector< std::unique_ptr< forestryTree > > > forest (
    new std::vector< std::unique_ptr< forestryTree > >
  );
  this->_forest = std::move(forest);

  // Create initial trees
  addTrees(ntree);
<<<<<<< HEAD
  // forestryTree *currentTree;
  // Rcpp::Rcout << "Tree seeds:" << std::endl;
  // R_FlushConsole();
  // R_ProcessEvents();
  // R_CheckUserInterrupt();
  //
  // Rcpp::Rcout << "c(";
  // R_FlushConsole();
  // R_ProcessEvents();
  // R_CheckUserInterrupt();
  //
  // std::vector<unsigned int> seeds;
  // for (auto p = 0; p < (*this->getForest()).size(); p++) {
  //   currentTree = (*this->getForest())[p].get();
  //   seeds.push_back(currentTree->getSeed());
  //   //currentTree->printTree();
  // }
  // std::sort(seeds.begin(), seeds.end());
  // print_vector(seeds);
  //
  // Rcpp::Rcout << std::endl;
  // RcppThread::Rcout << "SORTING NOW";
  // R_FlushConsole();
  // R_ProcessEvents();
  // R_CheckUserInterrupt();
=======
>>>>>>> 3dbdd133

  // Try sorting the forest by seed, this way we should do predict in the same order
  std::vector< std::unique_ptr< forestryTree > >* curr_forest;
  curr_forest = this->getForest();
  std::sort(curr_forest->begin(), curr_forest->end(), [](const std::unique_ptr< forestryTree >& a,
                                                         const std::unique_ptr< forestryTree >& b) {
    return a.get()->getSeed() > b.get()->getSeed();
  });
<<<<<<< HEAD

  // std::unique_ptr< std::vector< std::unique_ptr< forestryTree > > > sorted_forest (
  //     new std::vector< std::unique_ptr< forestryTree > >(*curr_forest)
  // );
  //
  // this->_forest = std::move(sorted_forest);
=======
>>>>>>> 3dbdd133
}

void forestry::addTrees(size_t ntree) {

  const unsigned int newStartingTreeNumber = (unsigned int) getNtree();
  const unsigned int newEndingTreeNumber = newStartingTreeNumber + (unsigned int) ntree;

  unsigned int nthreadToUse = (unsigned int) getNthread();
  if (nthreadToUse == 0) {
    // Use all threads
    nthreadToUse = (unsigned int) std::thread::hardware_concurrency();
  }
  const unsigned int see = this->getSeed();

  size_t splitSampleSize = (size_t) (getSplitRatio() * getSampleSize());
  float percent_complete = 0.0;

  // Rcpp::Rcout << "Training Progress: " << std::endl;
  // R_FlushConsole();
  // R_ProcessEvents();
  //
  // Rcpp::Rcout << "|";
  // for (size_t y = 0; y < 98;y++) {
  //   Rcpp::Rcout << " ";
  //   R_FlushConsole();
  //   R_ProcessEvents();
  // }
  // Rcpp::Rcout << "|" << std::endl;

  // std::vector<unsigned int> seeds;
  // for (unsigned int k = newStartingTreeNumber; k < newEndingTreeNumber; k++) {
  //   seeds.push_back((k+1)*see);
  //   Rcpp::Rcout << (k+1)*see << ", ";
  //   R_FlushConsole();
  //   R_ProcessEvents();
  //   R_CheckUserInterrupt();
  // }
  //print_vector(seeds);


  #if DOPARELLEL
  if (isVerbose()) {
    RcppThread::Rcout << "Training parallel using " << nthreadToUse << " threads"
              << std::endl;
    R_FlushConsole();
    R_ProcessEvents();
    R_CheckUserInterrupt();
  }

  std::vector<std::thread> allThreads(nthreadToUse);
  std::mutex threadLock;

  // For each thread, assign a sequence of tree numbers that the thread
  // is responsible for handling
  for (unsigned int t = 0; t < nthreadToUse; t++) {
    auto dummyThread = std::bind(
      [&](const unsigned int iStart, const unsigned int iEnd, const unsigned int t_) {

        // loop over al assigned trees, iStart is the starting tree number
        // and iEnd is the ending tree number

        for (unsigned int i = iStart; i < iEnd; i++) {
  #else
  // For non-parallel version, just simply iterate all trees serially
  for (unsigned int i=newStartingTreeNumber; i<newEndingTreeNumber; i++) {
  #endif

<<<<<<< HEAD
          const unsigned int myseed = (i+1)*see;   // This line is bad, we are multiplying i, which previously
          // if (myseed > 90 || myseed < 1) {
          //   myseed = 1000;
          // }
          std::mt19937_64 random_number_generator;           // was an int with myseed which is an unsigned int
          random_number_generator.seed(myseed);              // Testing a couple of things, this is deterministic with
                                                            // this->getSeed(), but not with i, or i multuplied.
                                                            // i Must be changing run to run somehow
          // std::uniform_real_distribution<double> unif;
=======
          const unsigned int myseed = (i+1)*see;

          std::mt19937_64 random_number_generator;
          random_number_generator.seed(myseed);
>>>>>>> 3dbdd133


          // Generate a sample index for each tree
          std::vector<size_t> sampleIndex;

          if (isReplacement()) {
<<<<<<< HEAD
            // std::uniform_int_distribution<size_t> unif_dist(
            //   0, (size_t) (*getTrainingData()).getNumRows() - 1
            // );
=======
>>>>>>> 3dbdd133

            // Now we generate a weighted distribution using observationWeights
            std::vector<double>* sampleWeights = (this->getTrainingData()->getobservationWeights());
            std::discrete_distribution<size_t> sample_dist(
<<<<<<< HEAD
              sampleWeights->begin(), sampleWeights->end()
=======
                sampleWeights->begin(), sampleWeights->end()
>>>>>>> 3dbdd133
            );

            // Generate index with replacement
            while (sampleIndex.size() < getSampleSize()) {
              size_t randomIndex = sample_dist(random_number_generator);
              sampleIndex.push_back(randomIndex);
            }
          } else {
            // In this case, when we have no replacement, we disregard
            // observationWeights and use a uniform distribution
            std::uniform_int_distribution<size_t> unif_dist(
                0, (size_t) (*getTrainingData()).getNumRows() - 1
            );

            // Generate index without replacement
            while (sampleIndex.size() < getSampleSize()) {
              size_t randomIndex = unif_dist(random_number_generator);

              if (
                  sampleIndex.size() == 0 ||
                    std::find(
                      sampleIndex.begin(),
                      sampleIndex.end(),
                      randomIndex
                    ) == sampleIndex.end()
              ) {
                sampleIndex.push_back(randomIndex);
              }
            }
          }

          std::unique_ptr<std::vector<size_t> > splitSampleIndex;
          std::unique_ptr<std::vector<size_t> > averageSampleIndex;

          std::unique_ptr<std::vector<size_t> > splitSampleIndex2;
          std::unique_ptr<std::vector<size_t> > averageSampleIndex2;

          // If OOBhonest is true, we generate the averaging set based
          // on the OOB set.
          if (getOOBhonest()) {

            std::vector<size_t> splitSampleIndex_;
            std::vector<size_t> averageSampleIndex_;

            std::sort(
              sampleIndex.begin(),
              sampleIndex.end()
            );

            std::vector<size_t> allIndex;
            for (size_t i = 0; i < getSampleSize(); i++) {
              allIndex.push_back(i);
            }

            std::vector<size_t> OOBIndex(getSampleSize());

            // First we get the set of all possible
            // OOB index is the set difference between sampleIndex and all_idx
            std::vector<size_t>::iterator it = std::set_difference (
              allIndex.begin(),
              allIndex.end(),
              sampleIndex.begin(),
              sampleIndex.end(),
              OOBIndex.begin()
            );

            // resize OOB index
            OOBIndex.resize((unsigned long) (it - OOBIndex.begin()));
            std::vector< size_t > AvgIndices;

            // Check the double bootstrap, if true, we take another sample
            // from the OOB indices, otherwise we just take the OOB index
            // set with standard (uniform) weightings
            if (getDoubleBootstrap()) {
              // Now in new version, of OOB honesty
              // we want to sample with replacement from
              // the OOB index vector, so that our averaging vector
              // is also bagged.
              std::uniform_int_distribution<size_t> uniform_dist(
                  0, (size_t) (OOBIndex.size() - 1)
              );

              // Sample with replacement
              while (AvgIndices.size() < OOBIndex.size()) {
                size_t randomIndex = uniform_dist(random_number_generator);
                AvgIndices.push_back(
                  OOBIndex[randomIndex]
                );
              }

            } else {
              AvgIndices = OOBIndex;
            }


            // Now set the splitting indices and averaging indices
            splitSampleIndex_ = sampleIndex;
            averageSampleIndex_ = AvgIndices;

            // Give split and avg sample indices the right indices
            splitSampleIndex.reset(
              new std::vector<size_t>(splitSampleIndex_)
            );
            averageSampleIndex.reset(
              new std::vector<size_t>(averageSampleIndex_)
            );

            // If we are doing doubleTree, swap the indices and make two trees
            if (_doubleTree) {
              splitSampleIndex2.reset(
                new std::vector<size_t>(splitSampleIndex_)
              );
              averageSampleIndex2.reset(
                new std::vector<size_t>(averageSampleIndex_)
              );
            }
          } else if (getSplitRatio() == 1 || getSplitRatio() == 0) {

            // Treat it as normal RF
            splitSampleIndex.reset(new std::vector<size_t>(sampleIndex));
            averageSampleIndex.reset(new std::vector<size_t>(sampleIndex));

          } else {

            // Generate sample index based on the split ratio
            std::vector<size_t> splitSampleIndex_;
            std::vector<size_t> averageSampleIndex_;
            for (
                std::vector<size_t>::iterator it = sampleIndex.begin();
                it != sampleIndex.end();
                ++it
            ) {
              if (splitSampleIndex_.size() < splitSampleSize) {
                splitSampleIndex_.push_back(*it);
              } else {
                averageSampleIndex_.push_back(*it);
              }
            }

            splitSampleIndex.reset(
              new std::vector<size_t>(splitSampleIndex_)
            );
            averageSampleIndex.reset(
              new std::vector<size_t>(averageSampleIndex_)
            );

            // If we are doing doubleTree, swap the indices and make two trees
            if (_doubleTree) {
              splitSampleIndex2.reset(
                new std::vector<size_t>(splitSampleIndex_)
              );
              averageSampleIndex2.reset(
                new std::vector<size_t>(averageSampleIndex_)
              );
            }
          }

          try{
<<<<<<< HEAD
            // Rcpp::Rcout << "Tree seed is " << getSeed() << std::endl;
            // R_FlushConsole();
            // R_ProcessEvents();
            // R_CheckUserInterrupt();
=======

>>>>>>> 3dbdd133
            forestryTree *oneTree(
              new forestryTree(
                getTrainingData(),
                getMtry(),
                getMinNodeSizeSpt(),
                getMinNodeSizeAvg(),
                getMinNodeSizeToSplitSpt(),
                getMinNodeSizeToSplitAvg(),
                getMinSplitGain(),
                getMaxDepth(),
                getInteractionDepth(),
                std::move(splitSampleIndex),
                std::move(averageSampleIndex),
                random_number_generator,
                getSplitMiddle(),
                getMaxObs(),
                gethasNas(),
                getlinear(),
                getOverfitPenalty(),
<<<<<<< HEAD
                myseed // getSeed()
=======
                myseed
>>>>>>> 3dbdd133
              )
            );

            forestryTree *anotherTree;
            if (_doubleTree) {
              anotherTree =
                new forestryTree(
                    getTrainingData(),
                    getMtry(),
                    getMinNodeSizeSpt(),
                    getMinNodeSizeAvg(),
                    getMinNodeSizeToSplitSpt(),
                    getMinNodeSizeToSplitAvg(),
                    getMinSplitGain(),
                    getMaxDepth(),
                    getInteractionDepth(),
                    std::move(averageSampleIndex2),
                    std::move(splitSampleIndex2),
                    random_number_generator,
                    getSplitMiddle(),
                    getMaxObs(),
                    gethasNas(),
                    getlinear(),
                    getOverfitPenalty(),
                    myseed
                 );
            }

            #if DOPARELLEL
            std::lock_guard<std::mutex> lock(threadLock);
            #endif

            if (isVerbose()) {
              Rcpp::Rcout << "Finish training tree # " << (i + 1) << std::endl;
              R_FlushConsole();
              R_ProcessEvents();
            }
<<<<<<< HEAD
            // RcppThread::Rcout << (i+1)*see << ",";
            // R_FlushConsole();
            // R_ProcessEvents();
            //oneTree->printTree();


            // R_CheckUserInterrupt();
=======
>>>>>>> 3dbdd133

            (*getForest()).emplace_back(oneTree);
            _ntree = _ntree + 1;
            if (_doubleTree) {
              (*getForest()).emplace_back(anotherTree);
              _ntree = _ntree + 1;
            } else {
              // delete anotherTree;
            }



            // size_t new_dots = (size_t) ((float) _ntree / ntree - percent_complete);
            // percent_complete = (float) _ntree / ntree;
            // for (size_t q = 0; q < 2; q++) {
            //   Rcpp::Rcout << "*";
            //   R_FlushConsole();
            //   R_ProcessEvents();
            //   //RcppThread::checkUserInterrupt();
            // }

            // R_FlushConsole();
            // R_ProcessEvents();
          } catch (std::runtime_error &err) {
            // Rcpp::Rcerr << err.what() << std::endl;
          }

        }
  #if DOPARELLEL
      },
      newStartingTreeNumber + t * ntree / nthreadToUse,
      (t + 1) == nthreadToUse ?
        (unsigned int) newEndingTreeNumber :
           newStartingTreeNumber + (t + 1) * ntree / nthreadToUse,
           t
    );
    // this is a problem, we are apparently casting
    // this to a size_t even though we are iterating through
    // and multiplying it with an unsigned int for the seeds

    allThreads[t] = std::thread(dummyThread);
  }

  std::for_each(
    allThreads.begin(),
    allThreads.end(),
    [](std::thread& x){x.join();}
  );
  #endif
}

std::unique_ptr< std::vector<double> > forestry::predict(
  std::vector< std::vector<double> >* xNew,
  arma::Mat<double>* weightMatrix,
<<<<<<< HEAD
  arma::Mat<int>* terminalNodes,
  unsigned int seed,
  size_t nthread
=======
  arma::Mat<double>* coefficients,
  arma::Mat<int>* terminalNodes,
  unsigned int seed,
  size_t nthread,
  bool exact,
  bool use_weights,
  std::vector<size_t>* tree_weights
>>>>>>> 3dbdd133
){
  std::vector<double> prediction;
  size_t numObservations = (*xNew)[0].size();
  for (size_t j=0; j<numObservations; j++) {
    prediction.push_back(0);
  }

<<<<<<< HEAD
  #if DOPARELLEL
  size_t nthreadToUse;
  if (nthread == 1) {
    nthreadToUse = 1;
  } else {
    nthreadToUse = getNthread();
  }

=======
  // If we want to return the ridge coefficients, initialize a matrix
  if (coefficients) {
    // Create coefficient vector of vectors of zeros
    std::vector< std::vector<float> > coef;
    size_t numObservations = (*xNew)[0].size();
    size_t numCol = (*coefficients).n_cols;
    for (size_t i=0; i<numObservations; i++) {
      std::vector<float> row;
      for (size_t j = 0; j<numCol; j++) {
        row.push_back(0);
      }
      coef.push_back(row);
    }
  }

  // Only needed if exact = TRUE, vector for storing each tree's predictions
  std::vector< std::vector<double> > tree_preds;
  std::vector< std::vector<int> > tree_nodes;
  std::vector<size_t> tree_seeds;
  std::vector<size_t> tree_total_nodes;

  #if DOPARELLEL
  size_t nthreadToUse = nthread;

>>>>>>> 3dbdd133
  if (nthreadToUse == 0) {
    // Use all threads
    nthreadToUse = std::thread::hardware_concurrency();
  }

  if (isVerbose()) {
    RcppThread::Rcout << "Prediction parallel using " << nthreadToUse << " threads"
              << std::endl;
  }

  std::vector<std::thread> allThreads(nthreadToUse);
  std::mutex threadLock;

  // For each thread, assign a sequence of tree numbers that the thread
  // is responsible for handling
  for (size_t t = 0; t < nthreadToUse; t++) {
    auto dummyThread = std::bind(
      [&](const int iStart, const int iEnd, const int t_) {

        // loop over al assigned trees, iStart is the starting tree number
        // and iEnd is the ending tree number
        for (int i=iStart; i < iEnd; i++) {
  #else
  // For non-parallel version, just simply iterate all trees serially
  for(int i=0; i<((int) getNtree()); i++ ) {
  #endif
          try {
            std::vector<double> currentTreePrediction(numObservations);
            std::vector<int> currentTreeTerminalNodes(numObservations);
<<<<<<< HEAD
=======
            std::vector< std::vector<double> > currentTreeCoefficients(numObservations);
>>>>>>> 3dbdd133

            //If terminal nodes, pass option to tree predict
            forestryTree *currentTree = (*getForest())[i].get();
            (*currentTree).predict(
              currentTreePrediction,
              &currentTreeTerminalNodes,
              xNew,
              getTrainingData(),
              weightMatrix,
              getlinear(),
              seed + i
            );

<<<<<<< HEAD

            // HERE IF NEED TERMINAL NODES, pass option to tree predict, then
            // lock thread (shouldn't really need to), use i as offset and flip
            // bool of matrix
=======
            if (coefficients) {
              for (size_t l=0; l<numObservations; l++) {
                currentTreeCoefficients[l] = std::vector<double>(coefficients->n_cols);
              }

              (*currentTree).predict(
                  currentTreePrediction,
                  &currentTreeTerminalNodes,
                  currentTreeCoefficients,
                  xNew,
                  getTrainingData(),
                  weightMatrix,
                  getlinear(),
                  seed + i,
                  getMinNodeSizeToSplitAvg()
              );

            } else {
              (*currentTree).predict(
                  currentTreePrediction,
                  &currentTreeTerminalNodes,
                  currentTreeCoefficients,
                  xNew,
                  getTrainingData(),
                  weightMatrix,
                  getlinear(),
                  seed + i,
                  getMinNodeSizeToSplitAvg()
              );

            }
>>>>>>> 3dbdd133

            // HERE IF NEED TERMINAL NODES, pass option to tree predict, then
            // lock thread (shouldn't really need to), use i as offset and flip
            // bool of matrix

            #if DOPARELLEL
            std::lock_guard<std::mutex> lock(threadLock);
            # endif

            // If we need to use the exact seeding order we save the tree
            // predictions and the tree seeds

<<<<<<< HEAD
            if (terminalNodes) {
              for (size_t k = 0; k < numObservations; k++) {
                (*terminalNodes)(k, i) = currentTreeTerminalNodes[k];
              }
              (*terminalNodes)(numObservations, i) = (*currentTree).getNodeCount();
=======
            // For now store tree seeds even when not running exact,
            // hopefully this solves a valgrind error relating to the sorting
            // based on tree seeds when tree seeds might be uninitialized
            tree_seeds.push_back(currentTree->getSeed());

            if (exact) {
              tree_preds.push_back(currentTreePrediction);
              tree_nodes.push_back(currentTreeTerminalNodes);
              tree_total_nodes.push_back(currentTree->getNodeCount());
            } else {
              for (size_t j = 0; j < numObservations; j++) {
                prediction[j] += currentTreePrediction[j];
              }

              if (coefficients) {
                for (size_t k = 0; k < numObservations; k++) {
                  for (size_t l = 0; l < coefficients->n_cols; l++) {
                    (*coefficients)(k,l) += currentTreeCoefficients[k][l];
                  }
                }
              }

              if (terminalNodes) {
                for (size_t k = 0; k < numObservations; k++) {
                  (*terminalNodes)(k, i) = currentTreeTerminalNodes[k];
                }
                (*terminalNodes)(numObservations, i) = (*currentTree).getNodeCount();
              }
>>>>>>> 3dbdd133
            }

          } catch (std::runtime_error &err) {
            Rcpp::Rcerr << err.what() << std::endl;
          }
      }
  #if DOPARELLEL
      },
      t * getNtree() / nthreadToUse,
      (t + 1) == nthreadToUse ?
        getNtree() :
        (t + 1) * getNtree() / nthreadToUse,
      t
    );
    allThreads[t] = std::thread(dummyThread);
  }

  std::for_each(
    allThreads.begin(),
    allThreads.end(),
    [](std::thread& x) { x.join(); }
  );
  #endif

  // If exact, we need to aggregate the predictions by tree seed order.
  double total_weights = 0;

  if (exact) {
    std::vector<size_t> indices(tree_seeds.size());
    std::iota(indices.begin(), indices.end(), 0);
    //Order the indices by the seeds of the corresponding trees
    std::sort(indices.begin(), indices.end(),
              [&](size_t a, size_t b) -> bool {
                return tree_seeds[a] > tree_seeds[b];
              });

    size_t weight_index = 0;
    // Now aggregate using the new index ordering
    for (std::vector<size_t>::iterator iter = indices.begin();
        iter != indices.end();
        ++iter)
    {
        size_t cur_index  = *iter;

        double cur_weight = use_weights ? (double) (*tree_weights)[weight_index] : (double) 1.0;
        total_weights += cur_weight;
        weight_index++;
        // Aggregate all predictions for current tree
        for (size_t j = 0; j < numObservations; j++) {
          prediction[j] += cur_weight * tree_preds[cur_index][j];
        }

<<<<<<< HEAD
=======
        if (terminalNodes) {
          for (size_t k = 0; k < numObservations; k++) {
            (*terminalNodes)(k, cur_index) = tree_nodes[cur_index][k];
          }
          (*terminalNodes)(numObservations, cur_index) = tree_total_nodes[cur_index];
        }
    }
  }

  if (!use_weights) {
    total_weights = (double) getNtree();
  }

  for (size_t j=0; j<numObservations; j++){
    prediction[j] /= total_weights;
  }

>>>>>>> 3dbdd133
  std::unique_ptr< std::vector<double> > prediction_ (
    new std::vector<double>(prediction)
  );


  // If we also update the weight matrix, we now have to divide every entry
  // by the number of trees:

  if (weightMatrix) {
    size_t nrow = (*xNew)[0].size();      // number of features to be predicted
    size_t ncol = getNtrain();            // number of train data
    for ( size_t i = 0; i < nrow; i++) {
      for (size_t j = 0; j < ncol; j++) {
        (*weightMatrix)(i,j) = (*weightMatrix)(i,j) / _ntree;
      }
    }
<<<<<<< HEAD
  }

  return prediction_;
=======
  }

  if (coefficients) {
    for (size_t k = 0; k < numObservations; k++) {
      for (size_t l = 0; l < coefficients->n_cols; l++) {
        (*coefficients)(k,l) /= total_weights;
      }
    }
  }

  return prediction_;
}


std::vector<double> forestry::predictOOB(
    std::vector< std::vector<double> >* xNew,
    arma::Mat<double>* weightMatrix,
    bool doubleOOB
) {

  size_t numObservations = getTrainingData()->getNumRows();
  std::vector<double> outputOOBPrediction(numObservations);
  std::vector<size_t> outputOOBCount(numObservations);

  for (size_t i=0; i<numObservations; i++) {
    outputOOBPrediction[i] = 0;
    outputOOBCount[i] = 0;
  }

    #if DOPARELLEL
      size_t nthreadToUse = getNthread();
      if (nthreadToUse == 0) {
        // Use all threads
        nthreadToUse = std::thread::hardware_concurrency();
      }
      if (isVerbose()) {
        RcppThread::Rcout << "Calculating OOB parallel using " << nthreadToUse << " threads"
                          << std::endl;
      }
      std::vector<std::thread> allThreads(nthreadToUse);
      std::mutex threadLock;

      // For each thread, assign a sequence of tree numbers that the thread
      // is responsible for handling
      for (size_t t = 0; t < nthreadToUse; t++) {
        auto dummyThread = std::bind(
          [&](const int iStart, const int iEnd, const int t_) {
            // loop over all items
            for (int i=iStart; i < iEnd; i++) {
    #else
              // For non-parallel version, just simply iterate all trees serially
              for(int i=0; i<((int) getNtree()); i++ ) {
    #endif
                try {
                  std::vector<double> outputOOBPrediction_iteration(numObservations);
                  std::vector<size_t> outputOOBCount_iteration(numObservations);
                  for (size_t j=0; j<numObservations; j++) {
                    outputOOBPrediction_iteration[j] = 0;
                    outputOOBCount_iteration[j] = 0;
                  }
                  forestryTree *currentTree = (*getForest())[i].get();
                  (*currentTree).getOOBPrediction(
                      outputOOBPrediction_iteration,
                      outputOOBCount_iteration,
                      getTrainingData(),
                      getOOBhonest(),
                      doubleOOB,
                      getMinNodeSizeToSplitAvg(),
                      xNew,
                      weightMatrix
                  );
    #if DOPARELLEL
                  std::lock_guard<std::mutex> lock(threadLock);
    #endif
                  for (size_t j=0; j < numObservations; j++) {
                    outputOOBPrediction[j] += outputOOBPrediction_iteration[j];
                    outputOOBCount[j] += outputOOBCount_iteration[j];
                  }
                } catch (std::runtime_error &err) {
                  // Rcpp::Rcerr << err.what() << std::endl;
                }
              }
    #if DOPARELLEL
            },
            t * getNtree() / nthreadToUse,
            (t + 1) == nthreadToUse ?
            getNtree() :
              (t + 1) * getNtree() / nthreadToUse,
              t
        );
        allThreads[t] = std::thread(dummyThread);
          }
          std::for_each(
            allThreads.begin(),
            allThreads.end(),
            [](std::thread& x) { x.join(); }
          );
    #endif

  double OOB_MSE = 0;
  for (size_t j=0; j<numObservations; j++){
    double trueValue = getTrainingData()->getOutcomePoint(j);
    if (outputOOBCount[j] != 0) {
      OOB_MSE +=
        pow(trueValue - outputOOBPrediction[j] / outputOOBCount[j], 2);
      outputOOBPrediction[j] = outputOOBPrediction[j] / outputOOBCount[j];
      //Also divide the weightMatrix
      for (size_t i = 0; i < numObservations; i++) {
        (*weightMatrix)(j,i) = (*weightMatrix)(j,i) / outputOOBCount[j];
      }
    } else {
      outputOOBPrediction[j] = std::numeric_limits<double>::quiet_NaN();
    }
  }
  return outputOOBPrediction;
>>>>>>> 3dbdd133
}


void forestry::calculateVariableImportance() {
  // For all variables, shuffle + get OOB Error, record in

  size_t numObservations = getTrainingData()->getNumRows();
  std::vector<double> variableImportances;

  std::vector<double> outputOOBPrediction(numObservations);
  std::vector<size_t> outputOOBCount(numObservations);

  //Loop through all features and populate variableImportances with shuffled OOB
  for (size_t featNum = 0; featNum < getTrainingData()->getNumColumns(); featNum++) {

    // Initialize MSEs/counts
    for (size_t i=0; i<numObservations; i++) {
      outputOOBPrediction[i] = 0;
      outputOOBCount[i] = 0;
    }
    //Use same parallelization scheme as before

    #if DOPARELLEL
    size_t nthreadToUse = getNthread();
    if (nthreadToUse == 0) {
      nthreadToUse = std::thread::hardware_concurrency();
    }
    if (isVerbose()) {
      RcppThread::Rcout << "Calculating OOB parallel using " << nthreadToUse << " threads"
                << std::endl;
    }

    std::vector<std::thread> allThreads(nthreadToUse);
    std::mutex threadLock;

    // For each thread, assign a sequence of tree numbers that the thread
    // is responsible for handling
    for (size_t t = 0; t < nthreadToUse; t++) {
      auto dummyThread = std::bind(
        [&](const int iStart, const int iEnd, const int t_) {

          // loop over all items
          for (int i=iStart; i < iEnd; i++) {
    #else
    // For non-parallel version, just simply iterate all trees serially
    for(int i=0; i<((int) getNtree()); i++ ) {
    #endif
      unsigned int myseed = getSeed() * (i + 1);
      std::mt19937_64 random_number_generator;
      random_number_generator.seed(myseed);
        try {
          std::vector<double> outputOOBPrediction_iteration(numObservations);
          std::vector<size_t> outputOOBCount_iteration(numObservations);
          for (size_t j=0; j<numObservations; j++) {
            outputOOBPrediction_iteration[j] = 0;
            outputOOBCount_iteration[j] = 0;
          }
          forestryTree *currentTree = (*getForest())[i].get();
          (*currentTree).getShuffledOOBPrediction(
              outputOOBPrediction_iteration,
              outputOOBCount_iteration,
              getTrainingData(),
              featNum,
              random_number_generator,
              getMinNodeSizeToSplitAvg()
          );
          #if DOPARELLEL
          std::lock_guard<std::mutex> lock(threadLock);
          #endif
          for (size_t j=0; j < numObservations; j++) {
            outputOOBPrediction[j] += outputOOBPrediction_iteration[j];
            outputOOBCount[j] += outputOOBCount_iteration[j];
          }
        } catch (std::runtime_error &err) {
          Rcpp::Rcerr << err.what() << std::endl;
        }
      }
    #if DOPARELLEL
      },
      t * getNtree() / nthreadToUse,
      (t + 1) == nthreadToUse ?
        getNtree() :
        (t + 1) * getNtree() / nthreadToUse,
          t
        );
        allThreads[t] = std::thread(dummyThread);
      }

      std::for_each(
        allThreads.begin(),
        allThreads.end(),
        [](std::thread& x) { x.join(); }
      );
      #endif

      double current_MSE = 0;
      for (size_t j = 0; j < numObservations; j++){
        double trueValue = getTrainingData()->getOutcomePoint(j);
        if (outputOOBCount[j] != 0) {
          current_MSE +=
            pow(trueValue - outputOOBPrediction[j] / outputOOBCount[j], 2);
        }
      }
      variableImportances.push_back(current_MSE/( (double) outputOOBPrediction.size() ));
  }

  std::unique_ptr<std::vector<double> > variableImportances_(
      new std::vector<double>(variableImportances)
  );

  // Populate forest's variable importance with all shuffled MSE's
  this-> _variableImportance = std::move(variableImportances_);
}

<<<<<<< HEAD
void forestry::calculateOOBError() {
=======
void forestry::calculateOOBError(
    bool doubleOOB
) {
>>>>>>> 3dbdd133

  size_t numObservations = getTrainingData()->getNumRows();

  std::vector<double> outputOOBPrediction(numObservations);
  std::vector<size_t> outputOOBCount(numObservations);

  for (size_t i=0; i<numObservations; i++) {
    outputOOBPrediction[i] = 0;
    outputOOBCount[i] = 0;
  }

  #if DOPARELLEL
  size_t nthreadToUse = getNthread();
  if (nthreadToUse == 0) {
    // Use all threads
    nthreadToUse = std::thread::hardware_concurrency();
  }
  if (isVerbose()) {
    RcppThread::Rcout << "Calculating OOB parallel using " << nthreadToUse << " threads"
              << std::endl;
  }

  std::vector<std::thread> allThreads(nthreadToUse);
  std::mutex threadLock;

  // For each thread, assign a sequence of tree numbers that the thread
  // is responsible for handling
  for (size_t t = 0; t < nthreadToUse; t++) {
    auto dummyThread = std::bind(
      [&](const int iStart, const int iEnd, const int t_) {

        // loop over all items
        for (int i=iStart; i < iEnd; i++) {
  #else
  // For non-parallel version, just simply iterate all trees serially
  for(int i=0; i<((int) getNtree()); i++ ) {
  #endif
          try {
            std::vector<double> outputOOBPrediction_iteration(numObservations);
            std::vector<size_t> outputOOBCount_iteration(numObservations);
            for (size_t j=0; j<numObservations; j++) {
              outputOOBPrediction_iteration[j] = 0;
              outputOOBCount_iteration[j] = 0;
            }
            forestryTree *currentTree = (*getForest())[i].get();
            (*currentTree).getOOBPrediction(
              outputOOBPrediction_iteration,
              outputOOBCount_iteration,
              getTrainingData(),
              getOOBhonest(),
              doubleOOB,
              getMinNodeSizeToSplitAvg(),
              nullptr,
              NULL
            );

            #if DOPARELLEL
            std::lock_guard<std::mutex> lock(threadLock);
            #endif

            for (size_t j=0; j < numObservations; j++) {
              outputOOBPrediction[j] += outputOOBPrediction_iteration[j];
              outputOOBCount[j] += outputOOBCount_iteration[j];
            }

          } catch (std::runtime_error &err) {
            // Rcpp::Rcerr << err.what() << std::endl;
          }
        }
  #if DOPARELLEL
        },
        t * getNtree() / nthreadToUse,
        (t + 1) == nthreadToUse ?
          getNtree() :
          (t + 1) * getNtree() / nthreadToUse,
        t
    );
    allThreads[t] = std::thread(dummyThread);
  }

  std::for_each(
    allThreads.begin(),
    allThreads.end(),
    [](std::thread& x) { x.join(); }
  );
  #endif

  double OOB_MSE = 0;
  for (size_t j=0; j<numObservations; j++){
    double trueValue = getTrainingData()->getOutcomePoint(j);
    if (outputOOBCount[j] != 0) {
      OOB_MSE +=
        pow(trueValue - outputOOBPrediction[j] / outputOOBCount[j], 2);
      outputOOBPrediction[j] = outputOOBPrediction[j] / outputOOBCount[j];
    } else {
      outputOOBPrediction[j] = std::numeric_limits<double>::quiet_NaN();
    }
  }

  // Return the MSE and the prediction vector
  this->_OOBError = OOB_MSE /( (double) outputOOBPrediction.size() );
  this->_OOBpreds = outputOOBPrediction;
};


// -----------------------------------------------------------------------------

void forestry::fillinTreeInfo(
    std::unique_ptr< std::vector< tree_info > > & forest_dta
){

  if (isVerbose()) {
    RcppThread::Rcout << "Starting to translate Forest to R.\n";
  }

  for(int i=0; i<((int) getNtree()); i++ ) {
    // read out each tree and add it to the forest_dta:
    try {
      forestryTree *currentTree = (*getForest())[i].get();
      std::unique_ptr<tree_info> treeInfo_i =
        (*currentTree).getTreeInfo(_trainingData);

      forest_dta->push_back(*treeInfo_i);

    } catch (std::runtime_error &err) {
      Rcpp::Rcerr << err.what() << std::endl;

    }

    if (isVerbose()) {
      RcppThread::Rcout << "Done with tree " << i + 1 << " of " << getNtree() << ".\n";
    }

  }

  if (isVerbose()) {
    RcppThread::Rcout << "Translation done.\n";
  }

  return ;
};

void forestry::reconstructTrees(
    std::unique_ptr< std::vector<size_t> > & categoricalFeatureColsRcpp,
    std::unique_ptr< std::vector<unsigned int> > & tree_seeds,
    std::unique_ptr< std::vector< std::vector<int> >  > & var_ids,
    std::unique_ptr< std::vector< std::vector<double> >  > & split_vals,
    std::unique_ptr< std::vector< std::vector<int> >  > & naLeftCounts,
    std::unique_ptr< std::vector< std::vector<int> >  > & naRightCounts,
    std::unique_ptr< std::vector< std::vector<size_t> >  > & leafAveidxs,
    std::unique_ptr< std::vector< std::vector<size_t> >  > & leafSplidxs,
    std::unique_ptr< std::vector< std::vector<size_t> >  > &
      averagingSampleIndex,
    std::unique_ptr< std::vector< std::vector<size_t> >  > &
      splittingSampleIndex){

    for (size_t i=0; i<split_vals->size(); i++) {
      try{
        forestryTree *oneTree = new forestryTree();

        oneTree->reconstruct_tree(
                getMtry(),
                getMinNodeSizeSpt(),
                getMinNodeSizeAvg(),
                getMinNodeSizeToSplitSpt(),
                getMinNodeSizeToSplitAvg(),
                getMinSplitGain(),
                getMaxDepth(),
                getInteractionDepth(),
                gethasNas(),
                getlinear(),
                getOverfitPenalty(),
                (*tree_seeds)[i],
                (*categoricalFeatureColsRcpp),
                (*var_ids)[i],
                (*split_vals)[i],
                (*naLeftCounts)[i],
                (*naRightCounts)[i],
                (*leafAveidxs)[i],
                (*leafSplidxs)[i],
                (*averagingSampleIndex)[i],
                (*splittingSampleIndex)[i]);

        (*getForest()).emplace_back(oneTree);
        _ntree = _ntree + 1;
      } catch (std::runtime_error &err) {
        Rcpp::Rcerr << err.what() << std::endl;
      }

  }

  return;
}

size_t forestry::getTotalNodeCount() {
  size_t node_count = 0;
  for (size_t i = 0; i < getNtree(); i++) {
    node_count += (*getForest())[i]->getNodeCount();

  }
  return node_count;
}
// [[Rcpp::depends(RcppArmadillo)]]
// [[Rcpp::plugins(cpp11)]]
std::vector<std::vector<double>>* forestry::neighborhoodImpute(
    std::vector< std::vector<double> >* xNew,
    arma::Mat<double>* weightMatrix
) {
  std::vector<size_t>* categoricalCols = getTrainingData()->getCatCols();
  std::vector<size_t>* numericalCols = getTrainingData()->getNumCols();

  for(auto j : *numericalCols) {
    for(size_t i = 0; i < (*xNew)[0].size(); i++) {
      if(std::isnan((*xNew)[j][i])) {
        arma::vec weights = weightMatrix->col(i);
        std::vector<double>* xTrainColj = getTrainingData()->getFeatureData(j);
          double totalWeights = 0;
          double totalProd = 0;
          size_t numRows = getTrainingData()->getNumRows();
          for(size_t k = 0; k < numRows; k++) {
            if(!std::isnan((*xTrainColj)[k])) {
              totalProd = totalProd + (*xTrainColj)[k] * weights(k);
              totalWeights = totalWeights + weights(k);
            }
            (*xNew)[j][i] = totalProd/totalWeights;
          }}}}
  for(auto j : *categoricalCols) {
      for(size_t i = 0; i < (*xNew)[1].size(); i++) {
        if(std::isnan((*xNew)[j][i])) {
          arma::vec weights = weightMatrix->col(i);
          std::vector<double>* xTrainColj = getTrainingData()->getFeatureData(j);
          std::vector<double> categoryContribution;
          categoryContribution.resize(45);
          for(size_t k = 0; k < (*xTrainColj).size(); k++) {
            if(!std::isnan((*xTrainColj)[k])) {
              unsigned int category = round((*xTrainColj)[k]);
              if(category + 1 > categoryContribution.size()) {
                categoryContribution.resize(category + 1);
              }
              categoryContribution[round(category)] += weights(k);
            }}
          // Find position of max weight. In principle this can
          // be done with std::which_max, std::distance. But this
          // is inefficient because we have to iterate over the
          // vector about 1.5 times.
          double runningMax = -std::numeric_limits<double>::infinity();
<<<<<<< HEAD
          size_t maxPosition;
=======
          size_t maxPosition=0;
>>>>>>> 3dbdd133
          for(size_t l = 0; l < categoryContribution.size(); l++) {
            if(categoryContribution[l] > runningMax) {
              runningMax = categoryContribution[l];
              maxPosition = l;
            }}
          (*xNew)[j][i] = maxPosition;
        }}}
  return xNew;
  //return weightMatrix;

}<|MERGE_RESOLUTION|>--- conflicted
+++ resolved
@@ -14,13 +14,8 @@
   _trainingData(nullptr), _ntree(0), _replace(0), _sampSize(0),
   _splitRatio(0),_OOBhonest(0),_mtry(0), _minNodeSizeSpt(0), _minNodeSizeAvg(0),
   _minNodeSizeToSplitSpt(0), _minNodeSizeToSplitAvg(0), _minSplitGain(0),
-<<<<<<< HEAD
-  _maxDepth(0), _interactionDepth(0), _forest(nullptr), _seed(0), _verbose(0), _nthread(0),
-  _OOBError(0), _splitMiddle(0), _doubleTree(0){};
-=======
   _maxDepth(0), _interactionDepth(0), _forest(nullptr), _seed(0), _verbose(0),
   _nthread(0), _OOBError(0), _splitMiddle(0), _doubleTree(0){};
->>>>>>> 3dbdd133
 
 forestry::~forestry(){
 //  for (std::vector<forestryTree*>::iterator it = (*_forest).begin();
@@ -37,11 +32,8 @@
   bool replace,
   size_t sampSize,
   double splitRatio,
-<<<<<<< HEAD
-=======
   bool OOBhonest,
   bool doubleBootstrap,
->>>>>>> 3dbdd133
   size_t mtry,
   size_t minNodeSizeSpt,
   size_t minNodeSizeAvg,
@@ -123,34 +115,6 @@
 
   // Create initial trees
   addTrees(ntree);
-<<<<<<< HEAD
-  // forestryTree *currentTree;
-  // Rcpp::Rcout << "Tree seeds:" << std::endl;
-  // R_FlushConsole();
-  // R_ProcessEvents();
-  // R_CheckUserInterrupt();
-  //
-  // Rcpp::Rcout << "c(";
-  // R_FlushConsole();
-  // R_ProcessEvents();
-  // R_CheckUserInterrupt();
-  //
-  // std::vector<unsigned int> seeds;
-  // for (auto p = 0; p < (*this->getForest()).size(); p++) {
-  //   currentTree = (*this->getForest())[p].get();
-  //   seeds.push_back(currentTree->getSeed());
-  //   //currentTree->printTree();
-  // }
-  // std::sort(seeds.begin(), seeds.end());
-  // print_vector(seeds);
-  //
-  // Rcpp::Rcout << std::endl;
-  // RcppThread::Rcout << "SORTING NOW";
-  // R_FlushConsole();
-  // R_ProcessEvents();
-  // R_CheckUserInterrupt();
-=======
->>>>>>> 3dbdd133
 
   // Try sorting the forest by seed, this way we should do predict in the same order
   std::vector< std::unique_ptr< forestryTree > >* curr_forest;
@@ -159,15 +123,6 @@
                                                          const std::unique_ptr< forestryTree >& b) {
     return a.get()->getSeed() > b.get()->getSeed();
   });
-<<<<<<< HEAD
-
-  // std::unique_ptr< std::vector< std::unique_ptr< forestryTree > > > sorted_forest (
-  //     new std::vector< std::unique_ptr< forestryTree > >(*curr_forest)
-  // );
-  //
-  // this->_forest = std::move(sorted_forest);
-=======
->>>>>>> 3dbdd133
 }
 
 void forestry::addTrees(size_t ntree) {
@@ -183,29 +138,6 @@
   const unsigned int see = this->getSeed();
 
   size_t splitSampleSize = (size_t) (getSplitRatio() * getSampleSize());
-  float percent_complete = 0.0;
-
-  // Rcpp::Rcout << "Training Progress: " << std::endl;
-  // R_FlushConsole();
-  // R_ProcessEvents();
-  //
-  // Rcpp::Rcout << "|";
-  // for (size_t y = 0; y < 98;y++) {
-  //   Rcpp::Rcout << " ";
-  //   R_FlushConsole();
-  //   R_ProcessEvents();
-  // }
-  // Rcpp::Rcout << "|" << std::endl;
-
-  // std::vector<unsigned int> seeds;
-  // for (unsigned int k = newStartingTreeNumber; k < newEndingTreeNumber; k++) {
-  //   seeds.push_back((k+1)*see);
-  //   Rcpp::Rcout << (k+1)*see << ", ";
-  //   R_FlushConsole();
-  //   R_ProcessEvents();
-  //   R_CheckUserInterrupt();
-  // }
-  //print_vector(seeds);
 
 
   #if DOPARELLEL
@@ -235,43 +167,21 @@
   for (unsigned int i=newStartingTreeNumber; i<newEndingTreeNumber; i++) {
   #endif
 
-<<<<<<< HEAD
-          const unsigned int myseed = (i+1)*see;   // This line is bad, we are multiplying i, which previously
-          // if (myseed > 90 || myseed < 1) {
-          //   myseed = 1000;
-          // }
-          std::mt19937_64 random_number_generator;           // was an int with myseed which is an unsigned int
-          random_number_generator.seed(myseed);              // Testing a couple of things, this is deterministic with
-                                                            // this->getSeed(), but not with i, or i multuplied.
-                                                            // i Must be changing run to run somehow
-          // std::uniform_real_distribution<double> unif;
-=======
           const unsigned int myseed = (i+1)*see;
 
           std::mt19937_64 random_number_generator;
           random_number_generator.seed(myseed);
->>>>>>> 3dbdd133
 
 
           // Generate a sample index for each tree
           std::vector<size_t> sampleIndex;
 
           if (isReplacement()) {
-<<<<<<< HEAD
-            // std::uniform_int_distribution<size_t> unif_dist(
-            //   0, (size_t) (*getTrainingData()).getNumRows() - 1
-            // );
-=======
->>>>>>> 3dbdd133
 
             // Now we generate a weighted distribution using observationWeights
             std::vector<double>* sampleWeights = (this->getTrainingData()->getobservationWeights());
             std::discrete_distribution<size_t> sample_dist(
-<<<<<<< HEAD
-              sampleWeights->begin(), sampleWeights->end()
-=======
                 sampleWeights->begin(), sampleWeights->end()
->>>>>>> 3dbdd133
             );
 
             // Generate index with replacement
@@ -430,14 +340,7 @@
           }
 
           try{
-<<<<<<< HEAD
-            // Rcpp::Rcout << "Tree seed is " << getSeed() << std::endl;
-            // R_FlushConsole();
-            // R_ProcessEvents();
-            // R_CheckUserInterrupt();
-=======
-
->>>>>>> 3dbdd133
+
             forestryTree *oneTree(
               new forestryTree(
                 getTrainingData(),
@@ -457,11 +360,7 @@
                 gethasNas(),
                 getlinear(),
                 getOverfitPenalty(),
-<<<<<<< HEAD
-                myseed // getSeed()
-=======
                 myseed
->>>>>>> 3dbdd133
               )
             );
 
@@ -499,16 +398,6 @@
               R_FlushConsole();
               R_ProcessEvents();
             }
-<<<<<<< HEAD
-            // RcppThread::Rcout << (i+1)*see << ",";
-            // R_FlushConsole();
-            // R_ProcessEvents();
-            //oneTree->printTree();
-
-
-            // R_CheckUserInterrupt();
-=======
->>>>>>> 3dbdd133
 
             (*getForest()).emplace_back(oneTree);
             _ntree = _ntree + 1;
@@ -519,19 +408,6 @@
               // delete anotherTree;
             }
 
-
-
-            // size_t new_dots = (size_t) ((float) _ntree / ntree - percent_complete);
-            // percent_complete = (float) _ntree / ntree;
-            // for (size_t q = 0; q < 2; q++) {
-            //   Rcpp::Rcout << "*";
-            //   R_FlushConsole();
-            //   R_ProcessEvents();
-            //   //RcppThread::checkUserInterrupt();
-            // }
-
-            // R_FlushConsole();
-            // R_ProcessEvents();
           } catch (std::runtime_error &err) {
             // Rcpp::Rcerr << err.what() << std::endl;
           }
@@ -563,11 +439,6 @@
 std::unique_ptr< std::vector<double> > forestry::predict(
   std::vector< std::vector<double> >* xNew,
   arma::Mat<double>* weightMatrix,
-<<<<<<< HEAD
-  arma::Mat<int>* terminalNodes,
-  unsigned int seed,
-  size_t nthread
-=======
   arma::Mat<double>* coefficients,
   arma::Mat<int>* terminalNodes,
   unsigned int seed,
@@ -575,7 +446,6 @@
   bool exact,
   bool use_weights,
   std::vector<size_t>* tree_weights
->>>>>>> 3dbdd133
 ){
   std::vector<double> prediction;
   size_t numObservations = (*xNew)[0].size();
@@ -583,16 +453,6 @@
     prediction.push_back(0);
   }
 
-<<<<<<< HEAD
-  #if DOPARELLEL
-  size_t nthreadToUse;
-  if (nthread == 1) {
-    nthreadToUse = 1;
-  } else {
-    nthreadToUse = getNthread();
-  }
-
-=======
   // If we want to return the ridge coefficients, initialize a matrix
   if (coefficients) {
     // Create coefficient vector of vectors of zeros
@@ -617,7 +477,6 @@
   #if DOPARELLEL
   size_t nthreadToUse = nthread;
 
->>>>>>> 3dbdd133
   if (nthreadToUse == 0) {
     // Use all threads
     nthreadToUse = std::thread::hardware_concurrency();
@@ -647,29 +506,11 @@
           try {
             std::vector<double> currentTreePrediction(numObservations);
             std::vector<int> currentTreeTerminalNodes(numObservations);
-<<<<<<< HEAD
-=======
             std::vector< std::vector<double> > currentTreeCoefficients(numObservations);
->>>>>>> 3dbdd133
 
             //If terminal nodes, pass option to tree predict
             forestryTree *currentTree = (*getForest())[i].get();
-            (*currentTree).predict(
-              currentTreePrediction,
-              &currentTreeTerminalNodes,
-              xNew,
-              getTrainingData(),
-              weightMatrix,
-              getlinear(),
-              seed + i
-            );
-
-<<<<<<< HEAD
-
-            // HERE IF NEED TERMINAL NODES, pass option to tree predict, then
-            // lock thread (shouldn't really need to), use i as offset and flip
-            // bool of matrix
-=======
+
             if (coefficients) {
               for (size_t l=0; l<numObservations; l++) {
                 currentTreeCoefficients[l] = std::vector<double>(coefficients->n_cols);
@@ -701,7 +542,6 @@
               );
 
             }
->>>>>>> 3dbdd133
 
             // HERE IF NEED TERMINAL NODES, pass option to tree predict, then
             // lock thread (shouldn't really need to), use i as offset and flip
@@ -714,13 +554,6 @@
             // If we need to use the exact seeding order we save the tree
             // predictions and the tree seeds
 
-<<<<<<< HEAD
-            if (terminalNodes) {
-              for (size_t k = 0; k < numObservations; k++) {
-                (*terminalNodes)(k, i) = currentTreeTerminalNodes[k];
-              }
-              (*terminalNodes)(numObservations, i) = (*currentTree).getNodeCount();
-=======
             // For now store tree seeds even when not running exact,
             // hopefully this solves a valgrind error relating to the sorting
             // based on tree seeds when tree seeds might be uninitialized
@@ -749,7 +582,6 @@
                 }
                 (*terminalNodes)(numObservations, i) = (*currentTree).getNodeCount();
               }
->>>>>>> 3dbdd133
             }
 
           } catch (std::runtime_error &err) {
@@ -802,8 +634,6 @@
           prediction[j] += cur_weight * tree_preds[cur_index][j];
         }
 
-<<<<<<< HEAD
-=======
         if (terminalNodes) {
           for (size_t k = 0; k < numObservations; k++) {
             (*terminalNodes)(k, cur_index) = tree_nodes[cur_index][k];
@@ -821,11 +651,9 @@
     prediction[j] /= total_weights;
   }
 
->>>>>>> 3dbdd133
   std::unique_ptr< std::vector<double> > prediction_ (
     new std::vector<double>(prediction)
   );
-
 
   // If we also update the weight matrix, we now have to divide every entry
   // by the number of trees:
@@ -838,11 +666,6 @@
         (*weightMatrix)(i,j) = (*weightMatrix)(i,j) / _ntree;
       }
     }
-<<<<<<< HEAD
-  }
-
-  return prediction_;
-=======
   }
 
   if (coefficients) {
@@ -958,7 +781,6 @@
     }
   }
   return outputOOBPrediction;
->>>>>>> 3dbdd133
 }
 
 
@@ -1073,13 +895,9 @@
   this-> _variableImportance = std::move(variableImportances_);
 }
 
-<<<<<<< HEAD
-void forestry::calculateOOBError() {
-=======
 void forestry::calculateOOBError(
     bool doubleOOB
 ) {
->>>>>>> 3dbdd133
 
   size_t numObservations = getTrainingData()->getNumRows();
 
@@ -1326,11 +1144,7 @@
           // is inefficient because we have to iterate over the
           // vector about 1.5 times.
           double runningMax = -std::numeric_limits<double>::infinity();
-<<<<<<< HEAD
-          size_t maxPosition;
-=======
           size_t maxPosition=0;
->>>>>>> 3dbdd133
           for(size_t l = 0; l < categoryContribution.size(); l++) {
             if(categoryContribution[l] > runningMax) {
               runningMax = categoryContribution[l];
