--- conflicted
+++ resolved
@@ -362,7 +362,6 @@
             std::vector<float> currentTreePrediction(numObservations);
             std::vector< std::vector<float> > currentTreeCoefficients(numObservations);
             forestryTree *currentTree = (*getForest())[i].get();
-<<<<<<< HEAD
 
             //Return coefficients and predictions
             if (coefficients) {
@@ -376,7 +375,7 @@
                   xNew,
                   getTrainingData(),
                   weightMatrix,
-                  getRidgeRF()
+                  getlinear()
               );
             } else {
               (*currentTree).predict(
@@ -385,18 +384,9 @@
                 xNew,
                 getTrainingData(),
                 weightMatrix,
-                getRidgeRF()
+                getlinear()
               );
             }
-=======
-            (*currentTree).predict(
-              currentTreePrediction,
-              xNew,
-              getTrainingData(),
-              weightMatrix,
-              getlinear()
-            );
->>>>>>> be4e6331
 
             #if DOPARELLEL
             std::lock_guard<std::mutex> lock(threadLock);
