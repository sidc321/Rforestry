#include <Rcpp.h>
#include <vector>
#include <string>
#include <iostream>

void print_vector(
    std::vector<unsigned int> v
){
  for (auto i = v.begin(); i != v.end(); ++i){
    Rcpp::Rcout << *i << ' ';
    // Rcpp's equivalent of std::flush
    R_FlushConsole();
    R_ProcessEvents();
    R_CheckUserInterrupt();
  }
  Rcpp::Rcout << std::endl;
  Rcpp::Rcout << std::endl;
}

<<<<<<< HEAD
void print_vector(
    std::vector<unsigned int> v
){
  for (auto i = v.begin(); i != v.end(); ++i){
    Rcpp::Rcout << *i << ' ';
    // Rcpp's equivalent of std::flush
    R_FlushConsole();
    R_ProcessEvents();
    R_CheckUserInterrupt();
  }
  Rcpp::Rcout << std::endl;
  Rcpp::Rcout << std::endl;
}

=======
>>>>>>> 3dbdd133

void print_vector(
    std::vector<double> v
){
  for (auto i = v.begin(); i != v.end(); ++i){
    Rcpp::Rcout << *i << ' ';
    // Rcpp's equivalent of std::flush
    R_FlushConsole();
    R_ProcessEvents();
    R_CheckUserInterrupt();
  }
  Rcpp::Rcout << std::endl;
  Rcpp::Rcout << std::endl;
}

int add_vector(
    std::vector<int>* v
) {
  int sum=0;
  for (size_t i = 0; i < v->size(); i++) {
    sum += (*v)[i];
  }
  return sum;
}

double square(
  double x
) {
  return (x*x);
}<|MERGE_RESOLUTION|>--- conflicted
+++ resolved
@@ -17,23 +17,6 @@
   Rcpp::Rcout << std::endl;
 }
 
-<<<<<<< HEAD
-void print_vector(
-    std::vector<unsigned int> v
-){
-  for (auto i = v.begin(); i != v.end(); ++i){
-    Rcpp::Rcout << *i << ' ';
-    // Rcpp's equivalent of std::flush
-    R_FlushConsole();
-    R_ProcessEvents();
-    R_CheckUserInterrupt();
-  }
-  Rcpp::Rcout << std::endl;
-  Rcpp::Rcout << std::endl;
-}
-
-=======
->>>>>>> 3dbdd133
 
 void print_vector(
     std::vector<double> v
