--- conflicted
+++ resolved
@@ -126,12 +126,8 @@
   bool verbose,
   bool middleSplit,
   int maxObs,
-<<<<<<< HEAD
   Rcpp::NumericVector sampleWeights,
-  bool ridgeRF,
-=======
   bool linear,
->>>>>>> be4e6331
   double overfitPenalty,
   bool doubleTree,
   bool existing_dataframe_flag,
@@ -300,12 +296,8 @@
     bool verbose,
     bool middleSplit,
     int maxObs,
-<<<<<<< HEAD
     Rcpp::NumericVector sampleWeights,
-    bool ridgeRF,
-=======
     bool linear,
->>>>>>> be4e6331
     double overfitPenalty,
     bool doubleTree,
     bool existing_dataframe_flag,
@@ -660,12 +652,8 @@
   bool verbose,
   bool middleSplit,
   int maxObs,
-<<<<<<< HEAD
   Rcpp::NumericVector sampleWeights,
-  bool ridgeRF,
-=======
   bool linear,
->>>>>>> be4e6331
   double overfitPenalty,
   bool doubleTree
 ){
