--- conflicted
+++ resolved
@@ -40,13 +40,9 @@
     Rcpp::NumericVector deepFeatureWeights,
     Rcpp::NumericVector deepFeatureWeightsVariables,
     Rcpp::NumericVector observationWeights,
-<<<<<<< HEAD
-    Rcpp::NumericVector monotonicConstraints
-=======
     Rcpp::NumericVector monotonicConstraints,
     Rcpp::NumericVector groupMemberships,
     bool monotoneAvg
->>>>>>> 3dbdd133
 ){
 
   try {
@@ -91,7 +87,6 @@
     std::unique_ptr< std::vector<double> > deepFeatureWeightsRcpp (
         new std::vector<double>(
             Rcpp::as< std::vector<double> >(deepFeatureWeights)
-<<<<<<< HEAD
         )
     );
 
@@ -101,17 +96,6 @@
         )
     );
 
-=======
-        )
-    );
-
-    std::unique_ptr< std::vector<size_t> > deepFeatureWeightsVariablesRcpp (
-        new std::vector<size_t>(
-            Rcpp::as< std::vector<size_t> >(deepFeatureWeightsVariables)
-        )
-    );
-
->>>>>>> 3dbdd133
     std::unique_ptr< std::vector<double> > observationWeightsRcpp (
         new std::vector<double>(
             Rcpp::as< std::vector<double> >(observationWeights)
@@ -124,15 +108,12 @@
         )
     );
 
-<<<<<<< HEAD
-=======
     std::unique_ptr< std::vector<size_t> > groupMembershipsRcpp (
         new std::vector<size_t>(
             Rcpp::as< std::vector<size_t> >(groupMemberships)
         )
     );
 
->>>>>>> 3dbdd133
 
     DataFrame* trainingData = new DataFrame(
         std::move(featureDataRcpp),
@@ -146,13 +127,9 @@
         std::move(deepFeatureWeightsRcpp),
         std::move(deepFeatureWeightsVariablesRcpp),
         std::move(observationWeightsRcpp),
-<<<<<<< HEAD
-        std::move(monotonicConstraintsRcpp)
-=======
         std::move(monotonicConstraintsRcpp),
         std::move(groupMembershipsRcpp),
         (bool) monotoneAvg
->>>>>>> 3dbdd133
     );
 
     Rcpp::XPtr<DataFrame> ptr(trainingData, true) ;
@@ -180,11 +157,8 @@
   int sampsize,
   int mtry,
   double splitratio,
-<<<<<<< HEAD
-=======
   bool OOBhonest,
   bool doubleBootstrap,
->>>>>>> 3dbdd133
   int nodesizeSpl,
   int nodesizeAvg,
   int nodesizeStrictSpl,
@@ -203,11 +177,8 @@
   Rcpp::NumericVector deepFeatureWeightsVariables,
   Rcpp::NumericVector observationWeights,
   Rcpp::NumericVector monotonicConstraints,
-<<<<<<< HEAD
-=======
   Rcpp::NumericVector groupMemberships,
   bool monotoneAvg,
->>>>>>> 3dbdd133
   bool hasNas,
   bool linear,
   double overfitPenalty,
@@ -307,7 +278,6 @@
       std::unique_ptr< std::vector<size_t> > featureWeightsVariablesRcpp (
           new std::vector<size_t>(
               Rcpp::as< std::vector<size_t> >(featureWeightsVariables)
-<<<<<<< HEAD
           )
       );
 
@@ -317,17 +287,6 @@
           )
       );
 
-=======
-          )
-      );
-
-      std::unique_ptr< std::vector<size_t> > deepFeatureWeightsVariablesRcpp (
-          new std::vector<size_t>(
-              Rcpp::as< std::vector<size_t> >(deepFeatureWeightsVariables)
-          )
-      );
-
->>>>>>> 3dbdd133
       std::unique_ptr< std::vector<double> > observationWeightsRcpp (
           new std::vector<double>(
               Rcpp::as< std::vector<double> >(observationWeights)
@@ -340,15 +299,12 @@
           )
       );
 
-<<<<<<< HEAD
-=======
       std::unique_ptr< std::vector<size_t> > groupMembershipsRcpp (
           new std::vector<size_t>(
               Rcpp::as< std::vector<size_t> >(groupMemberships)
           )
       );
 
->>>>>>> 3dbdd133
       DataFrame* trainingData = new DataFrame(
           std::move(featureDataRcpp),
           std::move(outcomeDataRcpp),
@@ -361,13 +317,9 @@
           std::move(deepFeatureWeightsRcpp),
           std::move(deepFeatureWeightsVariablesRcpp),
           std::move(observationWeightsRcpp),
-<<<<<<< HEAD
-          std::move(monotoneConstraintsRcpp)
-=======
           std::move(monotoneConstraintsRcpp),
           std::move(groupMembershipsRcpp),
           (bool) monotoneAvg
->>>>>>> 3dbdd133
       );
 
       forestry* testFullForest = new forestry(
@@ -430,11 +382,8 @@
     int sampsize,
     int mtry,
     double splitratio,
-<<<<<<< HEAD
-=======
     bool OOBhonest,
     bool doubleBootstrap,
->>>>>>> 3dbdd133
     int nodesizeSpl,
     int nodesizeAvg,
     int nodesizeStrictSpl,
@@ -516,15 +465,11 @@
   SEXP forest,
   Rcpp::List x,
   std::string aggregation,
-<<<<<<< HEAD
-  int seed
-=======
   int seed,
   int nthread,
   bool exact,
   bool use_weights,
   Rcpp::NumericVector tree_weights
->>>>>>> 3dbdd133
 ){
   try {
 
@@ -538,9 +483,6 @@
     // then we inialize the empty weight matrix
     arma::Mat<double> weightMatrix;
     arma::Mat<int> terminalNodes;
-<<<<<<< HEAD
-    if(aggregation == "weightMatrix") {
-=======
     arma::Mat<double> coefficients;
 
     // Have to keep track of tree_weights
@@ -579,13 +521,10 @@
                                                        NULL);
 
     } else if (aggregation == "weightMatrix") {
->>>>>>> 3dbdd133
       size_t nrow = featureData[0].size(); // number of features to be predicted
       size_t ncol = (*testFullForest).getNtrain(); // number of train data
       weightMatrix.resize(nrow, ncol); // initialize the space for the matrix
       weightMatrix.zeros(nrow, ncol);  // set it all to 0
-<<<<<<< HEAD
-=======
 
       // In this version, we pass NULL for terminalNodes, and the created weight
       // matrix for weightMatrix. This speeds stuff up considerably if we want
@@ -605,19 +544,14 @@
       size_t ncol = (*testFullForest).getNtrain(); // number of train data
       weightMatrix.resize(nrow, ncol); // initialize the space for the matrix
       weightMatrix.zeros(nrow, ncol);  // set it all to 0
->>>>>>> 3dbdd133
 
       // Don't make sparse matrix in C,
       // get indices for each observation/tree combo,
       // then parse the sparse form in R
       ncol = (*testFullForest).getNtree();  // Total nodes across the forest
       nrow = featureData[1].size()+1;   // Total feature.new observations
-<<<<<<< HEAD
-                                        // Bottom row is the total node count/tree
-=======
       // Bottom row is the total node count/tree
 
->>>>>>> 3dbdd133
 
       terminalNodes.resize(nrow, ncol);
       terminalNodes.zeros(nrow, ncol);
@@ -625,11 +559,6 @@
       // be updated, but otherwise it will be updated:
       testForestPrediction = (*testFullForest).predict(&featureData,
                                                        &weightMatrix,
-<<<<<<< HEAD
-                                                       &terminalNodes,
-                                                       seed,
-                                                       testFullForest->getNthread());
-=======
                                                        NULL,
                                                        &terminalNodes,
                                                        seed,
@@ -637,22 +566,16 @@
                                                        exact,
                                                        false,
                                                        NULL);
->>>>>>> 3dbdd133
     } else {
       testForestPrediction = (*testFullForest).predict(&featureData,
                                                        NULL,
                                                        NULL,
-<<<<<<< HEAD
-                                                       seed,
-                                                       testFullForest->getNthread());
-=======
                                                        NULL,
                                                        seed,
                                                        threads_to_use,
                                                        exact,
                                                        use_weights,
                                                        use_weights ? testForestTreeWeights : NULL);
->>>>>>> 3dbdd133
     }
 
     std::vector<double>* testForestPrediction_ =
@@ -665,12 +588,8 @@
 
     return Rcpp::List::create(Rcpp::Named("predictions") = predictions,
                               Rcpp::Named("weightMatrix") = weightMatrix,
-<<<<<<< HEAD
-                              Rcpp::Named("terminalNodes") = terminalNodes);
-=======
                               Rcpp::Named("terminalNodes") = terminalNodes,
                               Rcpp::Named("coef") = coefficients);
->>>>>>> 3dbdd133
 
     // return output;
 
@@ -687,13 +606,9 @@
     SEXP multilayerForest,
     Rcpp::List x,
     std::string aggregation,
-<<<<<<< HEAD
-    int seed
-=======
     int seed,
     int nthread,
     bool exact
->>>>>>> 3dbdd133
 ){
   try {
 
@@ -701,10 +616,6 @@
 
     std::vector< std::vector<double> > featureData =
       Rcpp::as< std::vector< std::vector<double> > >(x);
-<<<<<<< HEAD
-
-    std::unique_ptr< std::vector<double> > testMultiForestPrediction;
-=======
 
     std::unique_ptr< std::vector<double> > testMultiForestPrediction;
 
@@ -714,7 +625,6 @@
     } else {
       threads_to_use = (size_t) nthread;
     }
->>>>>>> 3dbdd133
     // We always initialize the weightMatrix. If the aggregation is weightMatrix
     // then we inialize the empty weight matrix
     arma::Mat<double> weightMatrix;
@@ -726,11 +636,6 @@
 
       // The idea is that, if the weightMatrix is point to NULL it won't be
       // be updated, but otherwise it will be updated:
-<<<<<<< HEAD
-      testMultiForestPrediction = (*testMultiForest).predict(&featureData, &weightMatrix, seed);
-    } else {
-      testMultiForestPrediction = (*testMultiForest).predict(&featureData, NULL, seed);
-=======
       testMultiForestPrediction = (*testMultiForest).predict(&featureData,
                                                              &weightMatrix,
                                                              seed,
@@ -742,7 +647,6 @@
                                                              seed,
                                                              threads_to_use,
                                                              exact);
->>>>>>> 3dbdd133
     }
 
     std::vector<double>* testMultiForestPrediction_ =
@@ -793,17 +697,6 @@
     std::vector< std::vector<double> > featureData =
       Rcpp::as< std::vector< std::vector<double> > >(x);
 
-<<<<<<< HEAD
-  try {
-    Rcpp::XPtr< forestry > testFullForest(forest) ;
-    std::vector<double> OOBpreds = (*testFullForest).getOOBpreds();
-    Rcpp::NumericVector wrapped_preds = Rcpp::wrap(OOBpreds);
-    return wrapped_preds;
-  } catch(std::runtime_error const& err) {
-    forward_exception_to_r(err);
-  } catch(...) {
-    ::Rf_error("c++ exception (unknown reason)");
-=======
     try {
       Rcpp::XPtr< forestry > testFullForest(forest) ;
 
@@ -839,7 +732,6 @@
     } catch(...) {
       ::Rf_error("c++ exception (unknown reason)");
     }
->>>>>>> 3dbdd133
   }
 
   return Rcpp::List::create(NA_REAL);
@@ -966,12 +858,8 @@
 			   Rcpp::Named("averagingSampleIndex") = averagingSampleIndex,
 			   Rcpp::Named("splittingSampleIndex") = splittingSampleIndex,
 			   Rcpp::Named("naLeftCounts") = naLeftCounts,
-<<<<<<< HEAD
-			   Rcpp::Named("naRightCounts") = naRightCounts
-=======
 			   Rcpp::Named("naRightCounts") = naRightCounts,
 			   Rcpp::Named("seed") = (*forest_dta)[i].seed // Add the seeds to the list we return
->>>>>>> 3dbdd133
         );
 
       // std::cout << "finished list\n";
@@ -1145,154 +1033,6 @@
 }
 
 // [[Rcpp::export]]
-Rcpp::NumericVector rcpp_gammas_translator(
-    SEXP multilayerForest
-) {
-  try{
-    Rcpp::XPtr< multilayerForestry > testFullForest(multilayerForest);
-
-    // Read off the gammas and return as a numeric vector
-    Rcpp::NumericVector ret_gammas = Rcpp::wrap(testFullForest->getGammas());
-    return ret_gammas;
-  } catch(std::runtime_error const& err) {
-    forward_exception_to_r(err);
-  } catch(...) {
-    ::Rf_error("c++ exception (unknown reason)");
-  }
-  return Rcpp::NumericVector::get_na();
-}
-
-// [[Rcpp::export]]
-Rcpp::List rcpp_residuals_translator(
-    SEXP multilayerForest
-) {
-  try{
-    Rcpp::XPtr< multilayerForestry > testFullForest(multilayerForest);
-
-    // Read off the gammas and return as a numeric vector
-    Rcpp::List ret_residuals;
-    std::vector< forestry* >* forests = testFullForest->getMultilayerForests();
-    for (size_t i = 0; i < testFullForest->getMultilayerForests()->size(); i++) {
-      ret_residuals.push_back(Rcpp::wrap(*((*forests)[i]->getTrainingData()->getOutcomeData())));
-    }
-
-    return ret_residuals;
-  } catch(std::runtime_error const& err) {
-    forward_exception_to_r(err);
-  } catch(...) {
-    ::Rf_error("c++ exception (unknown reason)");
-  }
-  return Rcpp::List::create(NA_REAL);
-}
-
-// [[Rcpp::export]]
-Rcpp::List rcpp_multilayer_CppToR_translator(
-    SEXP multilayerForest
-){
-  try {
-    // std::cout << "Get the ptr \n";
-    // std::cout.flush();
-    Rcpp::XPtr< multilayerForestry > testFullForest(multilayerForest);
-
-    // std::cout << "Make ptr \n";
-    // std::cout.flush();
-    std::vector< std::unique_ptr< std::vector<tree_info> > > forest_dta;
-
-    // std::cout << "unit ptr \n";
-    // std::cout.flush();
-    // Now I make a vector of ptr's to each forest's trees
-    for (size_t j = 0; j < testFullForest->getMultilayerForests()->size(); j++) {
-      forest_dta.push_back(std::unique_ptr<std::vector<tree_info>> (new std::vector<tree_info>));
-    }
-    // std::cout << "fill in tree data \n";
-    // std::cout.flush();
-    // Now fill in the tree data for each
-    for (size_t j = 0; j < testFullForest->getMultilayerForests()->size(); j++) {
-      (*testFullForest->getMultilayerForests())[j]->fillinTreeInfo(forest_dta[j]);
-    }
-    // std::cout << "read in tree data \n";
-    // std::cout.flush();
-    // Return the list of list. For each tree an element in the first list:
-    Rcpp::List list_to_return;
-
-    for(size_t j=0; j  < forest_dta.size(); j++) {
-      Rcpp::List list_to_return_j;
-
-      for (size_t i = 0; i < forest_dta[j]->size(); i++ ) {
-        Rcpp::IntegerVector var_id = Rcpp::wrap((*(forest_dta[j]))[i].var_id);
-
-        // std::cout << "var_id\n";
-        // std::cout.flush();
-
-        Rcpp::NumericVector split_val = Rcpp::wrap((*(forest_dta[j]))[i].split_val);
-        // std::cout << "split_val\n";
-        // std::cout.flush();
-
-        Rcpp::IntegerVector leafAveidx = Rcpp::wrap((*(forest_dta[j]))[i].leafAveidx);
-        // std::cout << "leafAveidx\n";
-        // std::cout.flush();
-
-        Rcpp::IntegerVector leafSplidx = Rcpp::wrap((*(forest_dta[j]))[i].leafSplidx);
-        // std::cout << "leafSplidx\n";
-        // std::cout.flush();
-
-        Rcpp::IntegerVector averagingSampleIndex =
-          Rcpp::wrap((*(forest_dta[j]))[i].averagingSampleIndex);
-        // std::cout << "averagingSampleIndex\n";
-        // std::cout.flush();
-
-        Rcpp::IntegerVector splittingSampleIndex =
-          Rcpp::wrap((*(forest_dta[j]))[i].splittingSampleIndex);
-        // std::cout << "splittingSampleIndex\n";
-        // std::cout.flush();
-
-        Rcpp::IntegerVector naLeftCounts =
-          Rcpp::wrap((*(forest_dta[j]))[i].naLeftCount);
-
-        Rcpp::IntegerVector naRightCounts =
-          Rcpp::wrap((*(forest_dta[j]))[i].naRightCount);
-
-        Rcpp::List list_i =
-          Rcpp::List::create(
-            Rcpp::Named("var_id") = var_id,
-            Rcpp::Named("split_val") = split_val,
-            Rcpp::Named("leafAveidx") = leafAveidx,
-            Rcpp::Named("leafSplidx") = leafSplidx,
-            Rcpp::Named("averagingSampleIndex") = averagingSampleIndex,
-            Rcpp::Named("splittingSampleIndex") = splittingSampleIndex,
-            Rcpp::Named("naLeftCounts") = naLeftCounts,
-            Rcpp::Named("naRightCounts") = naRightCounts
-          );
-
-        // std::cout << "finished list\n";
-        // std::cout.flush();
-
-        list_to_return_j.push_back(list_i);
-
-        // std::cout << i << "pushed list\n";
-        // std::cout.flush();
-      }
-      list_to_return.push_back(list_to_return_j);
-
-      // std::cout << "pushing final list\n";
-      // std::cout.flush();
-
-    }
-
-    // std::cout << "hello1\n";
-    // std::cout.flush();
-
-    return list_to_return;
-
-  } catch(std::runtime_error const& err) {
-    forward_exception_to_r(err);
-  } catch(...) {
-    ::Rf_error("c++ exception (unknown reason)");
-  }
-  return Rcpp::List::create(NA_REAL);
-}
-
-// [[Rcpp::export]]
 Rcpp::List rcpp_reconstructree(
   Rcpp::List x,
   Rcpp::NumericVector y,
@@ -1304,11 +1044,8 @@
   bool replace,
   int sampsize,
   double splitratio,
-<<<<<<< HEAD
-=======
   bool OOBhonest,
   bool doubleBootstrap,
->>>>>>> 3dbdd133
   int mtry,
   int nodesizeSpl,
   int nodesizeAvg,
@@ -1328,11 +1065,8 @@
   Rcpp::NumericVector deepFeatureWeightsVariables,
   Rcpp::NumericVector observationWeights,
   Rcpp::NumericVector monotonicConstraints,
-<<<<<<< HEAD
-=======
   Rcpp::NumericVector groupMemberships,
   bool monotoneAvg,
->>>>>>> 3dbdd133
   bool hasNas,
   bool linear,
   double overfitPenalty,
@@ -1396,13 +1130,9 @@
     naRightCounts->push_back(
         Rcpp::as< std::vector<int> > ((Rcpp::as<Rcpp::List>(R_forest[i]))[7])
     );
-<<<<<<< HEAD
-
-=======
     tree_seeds->push_back(
         Rcpp::as< unsigned int > ((Rcpp::as<Rcpp::List>(R_forest[i]))[8])
     );
->>>>>>> 3dbdd133
   }
 
   // Decode catCols and R_forest
@@ -1474,14 +1204,11 @@
           Rcpp::as< std::vector<int> >(monotonicConstraints)
       )
   );
-<<<<<<< HEAD
-=======
   std::unique_ptr< std::vector<size_t> > groupMembershipsRcpp (
       new std::vector<size_t>(
           Rcpp::as< std::vector<size_t> >(groupMemberships)
       )
   );
->>>>>>> 3dbdd133
 
   DataFrame* trainingData = new DataFrame(
     std::move(featureDataRcpp),
@@ -1495,13 +1222,9 @@
     std::move(deepFeatureWeightsRcpp),
     std::move(deepFeatureWeightsVariablesRcpp),
     std::move(observationWeightsRcpp),
-<<<<<<< HEAD
-    std::move(monotonicConstraintsRcpp)
-=======
     std::move(monotonicConstraintsRcpp),
     std::move(groupMembershipsRcpp),
     (bool) monotoneAvg
->>>>>>> 3dbdd133
   );
 
   forestry* testFullForest = new forestry(
@@ -1510,11 +1233,8 @@
     (bool) replace,
     (int) sampsize,
     (double) splitratio,
-<<<<<<< HEAD
-=======
     (bool) OOBhonest,
     (bool) doubleBootstrap,
->>>>>>> 3dbdd133
     (int) mtry,
     (int) nodesizeSpl,
     (int) nodesizeAvg,
@@ -1573,11 +1293,8 @@
     bool replace,
     int sampsize,
     double splitratio,
-<<<<<<< HEAD
-=======
     bool OOBhonest,
     bool doubleBootstrap,
->>>>>>> 3dbdd133
     int mtry,
     int nodesizeSpl,
     int nodesizeAvg,
@@ -1596,13 +1313,9 @@
     Rcpp::NumericVector deepFeatureWeightsVariables,
     Rcpp::NumericVector observationWeights,
     Rcpp::NumericVector monotonicConstraints,
-<<<<<<< HEAD
-    Rcpp::NumericVector gammas,
-=======
     Rcpp::NumericVector groupMemberships,
     Rcpp::NumericVector gammas,
     bool monotoneAvg,
->>>>>>> 3dbdd133
     bool linear,
     double overfitPenalty,
     bool doubleTree
@@ -1617,10 +1330,7 @@
   std::vector< std::unique_ptr< std::vector< std::vector<size_t> > > > leafSplidxs;
   std::vector< std::unique_ptr< std::vector< std::vector<size_t> > > > averagingSampleIndex;
   std::vector< std::unique_ptr< std::vector< std::vector<size_t> > > > splittingSampleIndex;
-<<<<<<< HEAD
-=======
   std::vector< std::unique_ptr< std::vector<unsigned int> > > tree_seeds;
->>>>>>> 3dbdd133
 
   std::vector< forestry* > multilayerForests;
   // Now we need to iterate through the length of number forests, and for each
@@ -1638,10 +1348,7 @@
       std::vector< std::vector<size_t> > cur_leafSplidxs;
       std::vector< std::vector<size_t> > cur_averagingSampleIndex;
       std::vector< std::vector<size_t> > cur_splittingSampleIndex;
-<<<<<<< HEAD
-=======
       std::vector< unsigned int > cur_tree_seeds;
->>>>>>> 3dbdd133
 
     // Now for the current forest, we iterate through and build the trees
     for(size_t i = 0; i < (size_t) Rcpp::as<Rcpp::List>(R_forests[j]).size(); i++){
@@ -1680,12 +1387,9 @@
         Rcpp::as< std::vector<int> > (Rcpp::as<Rcpp::List>(Rcpp::as<Rcpp::List>(R_forests[j])[i])[7])
       );
 
-<<<<<<< HEAD
-=======
       cur_tree_seeds.push_back(
         Rcpp::as< unsigned int > (Rcpp::as<Rcpp::List>(Rcpp::as<Rcpp::List>(R_forests[j])[i])[8])
       );
->>>>>>> 3dbdd133
     }
     // Now the cur vectors hold the info for each tree, we have to
     // add this info to the vector of forests
@@ -1721,13 +1425,10 @@
         new std::vector< std::vector<size_t> >(cur_splittingSampleIndex)
     ));
 
-<<<<<<< HEAD
-=======
     tree_seeds.push_back(std::unique_ptr< std::vector<unsigned int> >(
         new std::vector< unsigned int >(cur_tree_seeds)
     ));
 
->>>>>>> 3dbdd133
     // Decode catCols and R_forest
     std::unique_ptr< std::vector<size_t> > categoricalFeatureColsRcpp (
         new std::vector<size_t>(
@@ -1744,14 +1445,6 @@
       (*categoricalFeatureColsRcpp_copy).push_back(
           (*categoricalFeatureColsRcpp)[i]);
     }
-<<<<<<< HEAD
-    (
-        new std::vector<size_t>(
-            Rcpp::as< std::vector<size_t> >(catCols)
-        )
-    ); // contains the col indices of categorical features.
-=======
->>>>>>> 3dbdd133
 
     std::unique_ptr<std::vector< std::vector<double> > > featureDataRcpp (
         new std::vector< std::vector<double> >(
@@ -1805,15 +1498,12 @@
             Rcpp::as< std::vector<int> >(monotonicConstraints)
         )
     );
-<<<<<<< HEAD
-=======
     std::unique_ptr< std::vector<size_t> > groupMembershipsRcpp (
         new std::vector<size_t>(
             Rcpp::as< std::vector<size_t> >(groupMemberships)
         )
     );
 
->>>>>>> 3dbdd133
 
     DataFrame* trainingData = new DataFrame(
       std::move(featureDataRcpp),
@@ -1827,13 +1517,9 @@
       std::move(deepFeatureWeightsRcpp),
       std::move(deepFeatureWeightsVariablesRcpp),
       std::move(observationWeightsRcpp),
-<<<<<<< HEAD
-      std::move(monotonicConstraintsRcpp)
-=======
       std::move(monotonicConstraintsRcpp),
       std::move(groupMembershipsRcpp),
       (bool) monotoneAvg
->>>>>>> 3dbdd133
     );
 
     // std::cout << "Making a forest \n";
@@ -1845,11 +1531,8 @@
       (bool) replace,
       (int) sampsize,
       (double) splitratio,
-<<<<<<< HEAD
-=======
       (bool) OOBhonest,
       (bool) doubleBootstrap,
->>>>>>> 3dbdd133
       (int) mtry,
       (int) nodesizeSpl,
       (int) nodesizeAvg,
@@ -1873,10 +1556,7 @@
     // std::cout.flush();
     // Reconstruct the jth forest with its tree info
     testFullForest->reconstructTrees(categoricalFeatureColsRcpp_copy,
-<<<<<<< HEAD
-=======
                                      tree_seeds[j],
->>>>>>> 3dbdd133
                                      var_ids[j],
                                      split_vals[j],
                                      naLeftCounts[j],
@@ -1897,116 +1577,75 @@
           Rcpp::as< std::vector<size_t> >(catCols)
       )
   ); // contains the col indices of categorical features.
-<<<<<<< HEAD
+
   std::unique_ptr< std::vector<size_t> > categoricalFeatureColsRcpp_copy(
       new std::vector<size_t>
   );
-=======
-
-  std::unique_ptr< std::vector<size_t> > categoricalFeatureColsRcpp_copy(
-      new std::vector<size_t>
-  );
-
->>>>>>> 3dbdd133
+
   for(size_t i=0; i<(*categoricalFeatureColsRcpp).size(); i++){
     (*categoricalFeatureColsRcpp_copy).push_back(
         (*categoricalFeatureColsRcpp)[i]);
   }
-<<<<<<< HEAD
-  (
-      new std::vector<size_t>(
-          Rcpp::as< std::vector<size_t> >(catCols)
-      )
-  ); // contains the col indices of categorical features.
-=======
-
->>>>>>> 3dbdd133
+
   std::unique_ptr<std::vector< std::vector<double> > > featureDataRcpp (
       new std::vector< std::vector<double> >(
           Rcpp::as< std::vector< std::vector<double> > >(x)
       )
   );
-<<<<<<< HEAD
-=======
-
->>>>>>> 3dbdd133
+
   std::unique_ptr< std::vector<double> > outcomeDataRcpp (
       new std::vector<double>(
           Rcpp::as< std::vector<double> >(y)
       )
   );
-<<<<<<< HEAD
-=======
-
->>>>>>> 3dbdd133
+
   std::unique_ptr< std::vector<size_t> > linearFeats (
       new std::vector<size_t>(
           Rcpp::as< std::vector<size_t> >(linCols)
       )
   );
-<<<<<<< HEAD
-=======
-
->>>>>>> 3dbdd133
+
   std::sort(linearFeats->begin(), linearFeats->end());
   std::unique_ptr< std::vector<double> > featureWeightsRcpp (
       new std::vector<double>(
           Rcpp::as< std::vector<double> >(featureWeights)
       )
   );
-<<<<<<< HEAD
-=======
-
->>>>>>> 3dbdd133
+
   std::unique_ptr< std::vector<size_t> > featureWeightsVariablesRcpp (
       new std::vector<size_t>(
           Rcpp::as< std::vector<size_t> >(featureWeightsVariables)
       )
   );
-<<<<<<< HEAD
-=======
-
->>>>>>> 3dbdd133
+
   std::unique_ptr< std::vector<double> > deepFeatureWeightsRcpp (
       new std::vector<double>(
           Rcpp::as< std::vector<double> >(deepFeatureWeights)
       )
   );
-<<<<<<< HEAD
-=======
-
->>>>>>> 3dbdd133
+
   std::unique_ptr< std::vector<size_t> > deepFeatureWeightsVariablesRcpp (
       new std::vector<size_t>(
           Rcpp::as< std::vector<size_t> >(deepFeatureWeightsVariables)
       )
   );
-<<<<<<< HEAD
-=======
-
->>>>>>> 3dbdd133
+
   std::unique_ptr< std::vector<double> > observationWeightsRcpp (
       new std::vector<double>(
           Rcpp::as< std::vector<double> >(observationWeights)
       )
   );
-<<<<<<< HEAD
-=======
-
->>>>>>> 3dbdd133
+
   std::unique_ptr< std::vector<int> > monotonicConstraintsRcpp (
       new std::vector<int>(
           Rcpp::as< std::vector<int> >(monotonicConstraints)
       )
   );
-<<<<<<< HEAD
-=======
   std::unique_ptr< std::vector<size_t> > groupMembershipsRcpp (
       new std::vector<size_t>(
           Rcpp::as< std::vector<size_t> >(groupMemberships)
       )
   );
->>>>>>> 3dbdd133
 
   DataFrame* trainingData = new DataFrame(
     std::move(featureDataRcpp),
@@ -2020,13 +1659,9 @@
     std::move(deepFeatureWeightsRcpp),
     std::move(deepFeatureWeightsVariablesRcpp),
     std::move(observationWeightsRcpp),
-<<<<<<< HEAD
-    std::move(monotonicConstraintsRcpp)
-=======
     std::move(monotonicConstraintsRcpp),
     std::move(groupMembershipsRcpp),
     (bool) monotoneAvg
->>>>>>> 3dbdd133
   );
 
 
@@ -2041,11 +1676,8 @@
     (bool) replace,
     (int) sampsize,
     (double) splitratio,
-<<<<<<< HEAD
-=======
     (bool) OOBhonest,
     (bool) doubleBootstrap,
->>>>>>> 3dbdd133
     (size_t) mtry,
     (size_t) nodesizeSpl,
     (size_t) nodesizeAvg,
@@ -2109,17 +1741,12 @@
   testForestPrediction = (*testFullForest).predict(&featureData,
                                                    &weightMatrix,
                                                    NULL,
-<<<<<<< HEAD
-                                                   seed,
-                                                   testFullForest->getNthread());
-=======
                                                    NULL,
                                                    seed,
                                                    testFullForest->getNthread(),
                                                    false,
                                                    false,
                                                    NULL);
->>>>>>> 3dbdd133
 
   std::vector<double>* testForestPrediction_ =
     new std::vector<double>(*testForestPrediction.get());
