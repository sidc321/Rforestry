// [[Rcpp::plugins(cpp11)]]
#include <Rcpp.h>
#include "DataFrame.h"
#include "honestRFTree.h"
#include "RFNode.h"
#include "honestRF.h"

void freeHonestRF(
  SEXP ptr
){
  if (NULL == R_ExternalPtrAddr(ptr))
    return;
  honestRF* pm = (honestRF*)(R_ExternalPtrAddr(ptr));
  delete(pm);
  R_ClearExternalPtr(ptr);
}

// [[Rcpp::export]]
SEXP rcpp_cppDataFrameInterface(
    Rcpp::List x,
    Rcpp::NumericVector y,
    Rcpp::NumericVector catCols,
    int numRows,
    int numColumns
){

  try {
    std::unique_ptr<std::vector< std::vector<float> > > featureDataRcpp (
        new std::vector< std::vector<float> >(
            Rcpp::as< std::vector< std::vector<float> > >(x)
        )
    );

    std::unique_ptr<std::vector<float>> outcomeDataRcpp (
        new std::vector<float>(
            Rcpp::as< std::vector<float> >(y)
        )
    );

    std::unique_ptr< std::vector<size_t> > categoricalFeatureColsRcpp (
        new std::vector<size_t>(
            Rcpp::as< std::vector<size_t> >(catCols)
        )
    );

    DataFrame* trainingData = new DataFrame(
        std::move(featureDataRcpp),
        std::move(outcomeDataRcpp),
        std::move(categoricalFeatureColsRcpp),
        (size_t) numRows,
        (size_t) numColumns
    );

    Rcpp::XPtr<DataFrame> ptr(trainingData, true) ;
    return ptr;

  } catch(std::runtime_error const& err) {
    forward_exception_to_r(err);
  } catch(...) {
    ::Rf_error("c++ exception (unknown reason)");
  }
  return NULL;
}


// [[Rcpp::export]]
SEXP rcpp_cppBuildInterface(
  Rcpp::List x,
  Rcpp::NumericVector y,
  Rcpp::NumericVector catCols,
  int numRows,
  int numColumns,
  int ntree,
  bool replace,
  int sampsize,
  int mtry,
  float splitratio,
  int nodesizeSpl,
  int nodesizeAvg,
  int nodesizeStrictSpl,
  int nodesizeStrictAvg,
  int seed,
  int nthread,
  bool verbose,
  bool middleSplit,
<<<<<<< HEAD
  int maxObs,
=======
  bool doubleTree,
>>>>>>> f951cf60
  bool existing_dataframe_flag,
  SEXP existing_dataframe
){

  if (existing_dataframe_flag) {

    try {
      Rcpp::XPtr< DataFrame > trainingData(existing_dataframe) ;

      honestRF* testFullForest = new honestRF(
        trainingData,
        (size_t) ntree,
        replace,
        (size_t) sampsize,
        splitratio,
        (size_t) mtry,
        (size_t) nodesizeSpl,
        (size_t) nodesizeAvg,
        (size_t) nodesizeStrictSpl,
        (size_t) nodesizeStrictAvg,
        (unsigned int) seed,
        (size_t) nthread,
        verbose,
        middleSplit,
<<<<<<< HEAD
        (size_t) maxObs
=======
        doubleTree
>>>>>>> f951cf60
      );

      // delete(testFullForest);
      Rcpp::XPtr<honestRF> ptr(testFullForest, true) ;
      R_RegisterCFinalizerEx(
        ptr,
        (R_CFinalizer_t) freeHonestRF,
        (Rboolean) TRUE
      );
      return ptr;
    } catch(std::runtime_error const& err) {
      forward_exception_to_r(err);
    } catch(...) {
      ::Rf_error("c++ exception (unknown reason)");
    }

  } else {

    try {
      std::unique_ptr<std::vector< std::vector<float> > > featureDataRcpp (
          new std::vector< std::vector<float> >(
              Rcpp::as< std::vector< std::vector<float> > >(x)
          )
      );

      std::unique_ptr<std::vector<float>> outcomeDataRcpp (
          new std::vector<float>(
              Rcpp::as< std::vector<float> >(y)
          )
      );

      std::unique_ptr< std::vector<size_t> > categoricalFeatureColsRcpp (
          new std::vector<size_t>(
              Rcpp::as< std::vector<size_t> >(catCols)
          )
      );

      DataFrame* trainingData = new DataFrame(
          std::move(featureDataRcpp),
          std::move(outcomeDataRcpp),
          std::move(categoricalFeatureColsRcpp),
          (size_t) numRows,
          (size_t) numColumns
      );

      honestRF* testFullForest = new honestRF(
        trainingData,
        (size_t) ntree,
        replace,
        (size_t) sampsize,
        splitratio,
        (size_t) mtry,
        (size_t) nodesizeSpl,
        (size_t) nodesizeAvg,
        (size_t) nodesizeStrictSpl,
        (size_t) nodesizeStrictAvg,
        (unsigned int) seed,
        (size_t) nthread,
        verbose,
        middleSplit,
<<<<<<< HEAD
        (size_t) maxObs
=======
        doubleTree
>>>>>>> f951cf60
      );

      // delete(testFullForest);
      Rcpp::XPtr<honestRF> ptr(testFullForest, true) ;
      R_RegisterCFinalizerEx(
        ptr,
        (R_CFinalizer_t) freeHonestRF,
        (Rboolean) TRUE
      );
      return ptr;

    } catch(std::runtime_error const& err) {
      forward_exception_to_r(err);
    } catch(...) {
      ::Rf_error("c++ exception (unknown reason)");
    }
  }
  return NULL;
}

// [[Rcpp::export]]
Rcpp::NumericVector rcpp_cppPredictInterface(
  SEXP forest,
  Rcpp::List x
){

  try {

    Rcpp::XPtr< honestRF > testFullForest(forest) ;

    std::vector< std::vector<float> > featureData =
      Rcpp::as< std::vector< std::vector<float> > >(x);

    std::unique_ptr< std::vector<float> > testForestPrediction (
      (*testFullForest).predict(&featureData)
    );

    std::vector<float>* testForestPrediction_ =
      new std::vector<float>(*testForestPrediction.get());

    Rcpp::NumericVector output = Rcpp::wrap(*testForestPrediction_);

    return output;

  } catch(std::runtime_error const& err) {
    forward_exception_to_r(err);
  } catch(...) {
    ::Rf_error("c++ exception (unknown reason)");
  }
  return NULL;
}


// [[Rcpp::export]]
float rcpp_OBBPredictInterface(
    SEXP forest
){

  try {
    Rcpp::XPtr< honestRF > testFullForest(forest) ;
    float OOBError = (*testFullForest).getOOBError();
    return OOBError;
  } catch(std::runtime_error const& err) {
    forward_exception_to_r(err);
  } catch(...) {
    ::Rf_error("c++ exception (unknown reason)");
  }
  return Rcpp::NumericVector::get_na() ;
}


// [[Rcpp::export]]
float rcpp_getObservationSizeInterface(
    SEXP df
){

  try {
    Rcpp::XPtr< DataFrame > trainingData(df) ;
    float nrows = (float) (*trainingData).getNumRows();
    return nrows;
  } catch(std::runtime_error const& err) {
    forward_exception_to_r(err);
  } catch(...) {
    ::Rf_error("c++ exception (unknown reason)");
  }
  return Rcpp::NumericVector::get_na() ;
}


// [[Rcpp::export]]
void rcpp_AddTreeInterface(
    SEXP forest,
    int ntree
){
  try {
    Rcpp::XPtr< honestRF > testFullForest(forest) ;
    (*testFullForest).addTrees(ntree);
  } catch(std::runtime_error const& err) {
    forward_exception_to_r(err);
  } catch(...) {
    ::Rf_error("c++ exception (unknown reason)");
  }
}<|MERGE_RESOLUTION|>--- conflicted
+++ resolved
@@ -83,11 +83,8 @@
   int nthread,
   bool verbose,
   bool middleSplit,
-<<<<<<< HEAD
   int maxObs,
-=======
   bool doubleTree,
->>>>>>> f951cf60
   bool existing_dataframe_flag,
   SEXP existing_dataframe
 ){
@@ -112,11 +109,8 @@
         (size_t) nthread,
         verbose,
         middleSplit,
-<<<<<<< HEAD
-        (size_t) maxObs
-=======
+        (size_t) maxObs,
         doubleTree
->>>>>>> f951cf60
       );
 
       // delete(testFullForest);
@@ -177,11 +171,8 @@
         (size_t) nthread,
         verbose,
         middleSplit,
-<<<<<<< HEAD
-        (size_t) maxObs
-=======
+        (size_t) maxObs,
         doubleTree
->>>>>>> f951cf60
       );
 
       // delete(testFullForest);
