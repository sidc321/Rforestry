--- conflicted
+++ resolved
@@ -7,15 +7,10 @@
 
 honestRF::honestRF():
   _trainingData(nullptr), _ntree(0), _replace(0), _sampSize(0),
-<<<<<<< HEAD
   _splitRatio(0), _mtry(0), _minNodeSizeSpt(0), _minNodeSizeAvg(0),
   _minNodeSizeToSplitSpt(0), _minNodeSizeToSplitAvg(0), _forest(nullptr),
-  _seed(0), _verbose(0), _nthread(0), _OOBError(0), _splitMiddle(0){};
-=======
-  _splitRatio(0), _mtry(0), _nodeSizeSpt(0), _nodeSizeAvg(0),
-  _forest(nullptr), _seed(0), _verbose(0), _nthread(0), _OOBError(0),
-  _splitMiddle(0), _doubleTree(0){};
->>>>>>> 928ea66e
+  _seed(0), _verbose(0), _nthread(0), _OOBError(0), _splitMiddle(0),
+  _doubleTree(0){};
 
 honestRF::~honestRF(){
 //  for (std::vector<honestRFTree*>::iterator it = (*_forest).begin();
@@ -227,8 +222,10 @@
                 new honestRFTree(
                     getTrainingData(),
                     getMtry(),
-                    getNodeSizeAvg(),
-                    getNodeSizeSpt(),
+                    getMinNodeSizeSpt(),
+                    getMinNodeSizeAvg(),
+                    getMinNodeSizeToSplitSpt(),
+                    getMinNodeSizeToSplitAvg(),
                     std::move(averageSampleIndex2),
                     std::move(splitSampleIndex2),
                     random_number_generator,
