--- conflicted
+++ resolved
@@ -20,11 +20,8 @@
   bool replace,
   size_t sampSize,
   double splitRatio,
-<<<<<<< HEAD
-=======
   bool OOBhonest,
   bool doubleBootstrap,
->>>>>>> 3dbdd133
   size_t mtry,
   size_t minNodeSizeSpt,
   size_t minNodeSizeAvg,
@@ -136,13 +133,9 @@
       std::move(residualdeepFeatureWeights_),
       std::move(residualdeepFeatureWeightsVariables_),
       std::move(residualobservationWeights_),
-<<<<<<< HEAD
-      std::move(monotonicConstraintsRcpp_)
-=======
       std::move(monotonicConstraintsRcpp_),
       std::move(groupMembershipRcpp_),
       false
->>>>>>> 3dbdd133
     );
 
     forestry *residualForest = new forestry(
@@ -185,17 +178,12 @@
       residualForest->predict(getTrainingData()->getAllFeatureData(),
                               NULL,
                               NULL,
-<<<<<<< HEAD
-                              _seed,
-                              1);
-=======
                               NULL,
                               _seed,
                               1,
                               false,
                               false,
                               NULL);
->>>>>>> 3dbdd133
 
     // Calculate and store best gamma value
     // std::vector<double> bestPredictedResiduals(trainingData->getNumRows());
@@ -250,13 +238,9 @@
 std::unique_ptr< std::vector<double> > multilayerForestry::predict(
     std::vector< std::vector<double> >* xNew,
     arma::Mat<double>* weightMatrix,
-<<<<<<< HEAD
-    int seed
-=======
     int seed,
     size_t nthread,
     bool exact
->>>>>>> 3dbdd133
 ) {
   std::vector< forestry* > multilayerForests = *getMultilayerForests();
   std::vector<double> gammas = getGammas();
@@ -268,17 +252,12 @@
     multilayerForests[0]->predict(xNew,
                                   weightMatrix,
                                   NULL,
-<<<<<<< HEAD
-                                  seed,
-                                  this->getNthread());
-=======
                                   NULL,
                                   seed,
                                   nthread,
                                   exact,
                                   false,
                                   NULL);
->>>>>>> 3dbdd133
 
   std::vector<double> prediction(initialPrediction->size(), getMeanOutcome());
 
@@ -294,17 +273,12 @@
       multilayerForests[i]->predict(xNew,
                                     weightMatrix,
                                     NULL,
-<<<<<<< HEAD
-                                    seed,
-                                    this->getNthread());
-=======
                                     NULL,
                                     seed,
                                     nthread,
                                     exact,
                                     false,
                                     NULL);
->>>>>>> 3dbdd133
 
     std::transform(predictedResiduals->begin(), predictedResiduals->end(),
                    predictedResiduals->begin(), std::bind(std::multiplies<double>(), gammas[i], std::placeholders::_1));
