--- conflicted
+++ resolved
@@ -13,10 +13,7 @@
 ntest <- 1000
 alpha <- .1
 setup <- "RsparseT2weak"
-<<<<<<< HEAD
 nthread <- 2
-=======
->>>>>>> a9648f1d
 
 # Sample each parameter
 Rand_tune <- data.frame(
@@ -57,30 +54,6 @@
   )
 
   # train the X-learner:
-<<<<<<< HEAD
-  L <- X_RF(
-    feat = experiment$feat_tr,
-    tr = experiment$W_tr,
-    yobs = experiment$Yobs_tr,
-    predmode = "propmean",
-    num_trees_first = 500,
-    num_trees_second = 500,
-    mtry_first = Rand_tune$mtry_first[i],
-    mtry_second = Rand_tune$mtry_second[i],
-    min_node_size_spl_first = Rand_tune$min_node_size_spl_first[i],
-    min_node_size_spl_second = Rand_tune$min_node_size_spl_second[i],
-    min_node_size_ave_first = Rand_tune$min_node_size_ave_first[i],
-    min_node_size_ave_second = Rand_tune$min_node_size_ave_second[i],
-    splitratio_first = Rand_tune$splitratio_first[i],
-    splitratio_second = Rand_tune$splitratio_second[i],
-    replace_first = Rand_tune$replace_first[i],
-    replace_second = Rand_tune$replace_second[i],
-    sample_fraction_first = Rand_tune$sample_fraction_first[i],
-    sample_fraction_second = Rand_tune$sample_fraction_second[i],
-    nthread = nthread
-  )
-  EMSE <- mean((experiment$tau_te - EstimateCate(L, experiment$feat_te)) ^ 2)
-=======
   EMSE <-
     tryCatch({
       L <- X_RF(
@@ -110,7 +83,6 @@
       print(e)
       NA
     })
->>>>>>> a9648f1d
 
   Rand_tune[i, setup] <- EMSE
   print(paste(
